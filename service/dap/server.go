--- conflicted
+++ resolved
@@ -455,155 +455,6 @@
 	s.doContinue()
 }
 
-<<<<<<< HEAD
-//
-// The rest of the handlers below are no-ops because the adaptor
-// does not support these messages as communicated by the missing
-// capabilities in the 'initialize' response. We choose no-op over
-// an error response or leaving these out completely because that is
-// the default behavior in vscode-debugadapter-node that many other
-// adaptors, including vscode-go, inherit from.
-//
-
-// onTerminateRequest is no-op because this adaptor does not support
-// the 'terminate' request (supportsTerminateRequest is absent in
-// 'initialize' response).
-func (s *Server) onTerminateRequest(request *dap.TerminateRequest) {
-	s.send(&dap.TerminateResponse{Response: *newResponse(request.Request)})
-}
-
-// onRestartRequest is no-op because this adaptor does not support
-// the 'restart' request (supportsRestartRequest is absent in
-// 'initialize' response).
-func (s *Server) onRestartRequest(request *dap.RestartRequest) {
-	s.send(&dap.RestartResponse{Response: *newResponse(request.Request)})
-}
-
-// onSetFunctionBreakpointsRequest is no-op because this adaptor does not support
-// the 'setFunctionBreakpoints' request (supportsSetFunctionBreakpoints is absent in
-// 'initialize' response).
-func (s *Server) onSetFunctionBreakpointsRequest(request *dap.SetFunctionBreakpointsRequest) {
-	s.send(&dap.SetFunctionBreakpointsResponse{Response: *newResponse(request.Request)})
-}
-
-// onStepBackRequest is no-op because this adaptor does not support
-// the 'stepBack' request (supportsStepBack is absent in
-// 'initialize' response).
-func (s *Server) onStepBackRequest(request *dap.StepBackRequest) {
-	s.send(&dap.StepBackResponse{Response: *newResponse(request.Request)})
-}
-
-// onReverseContinueRequest is no-op because this adaptor does not support
-// the 'reverseContinue' request (supportsStepBack is absent in
-// 'initialize' response).
-func (s *Server) onReverseContinueRequest(request *dap.ReverseContinueRequest) {
-	s.send(&dap.ReverseContinueResponse{Response: *newResponse(request.Request)})
-}
-
-// onRestartFrameRequest is no-op because this adaptor does not support
-// the 'restartFrame' request (supportsRestartFrame is absent in
-// 'initialize' response).
-func (s *Server) onRestartFrameRequest(request *dap.RestartFrameRequest) {
-	s.send(&dap.RestartFrameResponse{Response: *newResponse(request.Request)})
-}
-
-// onSetExpression is no-op because this adaptor does not support
-// the 'setExpression' request (supportsSetExpression is absent in
-// 'initialize' response).
-func (s *Server) onSetExpressionRequest(request *dap.SetExpressionRequest) {
-	s.send(&dap.SetExpressionResponse{Response: *newResponse(request.Request)})
-}
-
-// onTerminateThreadsRequest is no-op because this adaptor does not support
-// the 'terminateThreads' request (supportsTerminateThreadsRequest is absent in
-// 'initialize' response).
-func (s *Server) onTerminateThreadsRequest(request *dap.TerminateThreadsRequest) {
-	s.send(&dap.TerminateThreadsResponse{Response: *newResponse(request.Request)})
-}
-
-// onStepInTargetsRequest is no-op because this adaptor does not support
-// the 'stepInTargets' request (supportsStepInTargetsRequest is absent in
-// 'initialize' response).
-func (s *Server) onStepInTargetsRequest(request *dap.StepInTargetsRequest) {
-	s.send(&dap.StepInTargetsResponse{Response: *newResponse(request.Request)})
-}
-
-// onGotoTargetsRequest is no-op because this adaptor does not support
-// the 'gotoTargets' request (supportsGotoTargetsRequest is absent in
-// 'initialize' response).
-func (s *Server) onGotoTargetsRequest(request *dap.GotoTargetsRequest) {
-	s.send(&dap.GotoTargetsResponse{Response: *newResponse(request.Request)})
-}
-
-// onCompletionsRequest is no-op because this adaptor does not support
-// the 'completions' request (supportsCompletionsRequest is absent in
-// 'initialize' response).
-func (s *Server) onCompletionsRequest(request *dap.CompletionsRequest) {
-	s.send(&dap.CompletionsResponse{Response: *newResponse(request.Request)})
-}
-
-// onExceptionInfoRequest is no-op because this adaptor does not support
-// the 'exceptionInfo' request (supportsExceptionInfoRequest is absent in
-// 'initialize' response).
-func (s *Server) onExceptionInfoRequest(request *dap.ExceptionInfoRequest) {
-	s.send(&dap.ExceptionInfoResponse{Response: *newResponse(request.Request)})
-}
-
-// onLoadedSourcesRequest is no-op because this adaptor does not support
-// the 'loadedSources' request (supportsLoadedSourcesRequest is absent in
-// 'initialize' response).
-func (s *Server) onLoadedSourcesRequest(request *dap.LoadedSourcesRequest) {
-	s.send(&dap.LoadedSourcesResponse{Response: *newResponse(request.Request)})
-}
-
-// onDataBreakpointInfoRequest is no-op because this adaptor does not support
-// the 'dataBreakpointInfo' request (supportsDataBreakpoints is absent in
-// 'initialize' response).
-func (s *Server) onDataBreakpointInfoRequest(request *dap.DataBreakpointInfoRequest) {
-	s.send(&dap.DataBreakpointInfoResponse{Response: *newResponse(request.Request)})
-}
-
-// onSetDataBreakpointsRequest is no-op because this adaptor does not support
-// the 'setDataBreakpoints' request (supportsDataBreakpoints is absent in
-// 'initialize' response).
-func (s *Server) onSetDataBreakpointsRequest(request *dap.SetDataBreakpointsRequest) {
-	s.send(&dap.SetDataBreakpointsResponse{Response: *newResponse(request.Request)})
-}
-
-// onReadMemoryRequest is no-op because this adaptor does not support
-// the 'readMemory' request (supportsReadMemoryRequest is absent in
-// 'initialize' response).
-func (s *Server) onReadMemoryRequest(request *dap.ReadMemoryRequest) {
-	s.send(&dap.ReadMemoryResponse{Response: *newResponse(request.Request)})
-}
-
-// onDisassembleRequest is no-op because this adaptor does not support
-// the 'disassemble' request (supportsDisassembleRequest is absent in
-// 'initialize' response).
-func (s *Server) onDisassembleRequest(request *dap.DisassembleRequest) {
-	s.send(&dap.DisassembleResponse{Response: *newResponse(request.Request)})
-}
-
-// onCancelRequest is no-op because this adaptor does not support
-// the 'cancel' request (supportsCancelRequest is absent in
-// 'initialize' response).
-func (s *Server) onCancelRequest(request *dap.CancelRequest) {
-	s.send(&dap.CancelResponse{Response: *newResponse(request.Request)})
-}
-
-// onBreakpointLocationsRequest is no-op because this adaptor does not support
-// the 'breakpointLocations' request (supportsBreakpointLocationsRequest is absent in
-// 'initialize' response).
-func (s *Server) onBreakpointLocationsRequest(request *dap.BreakpointLocationsRequest) {
-	s.send(&dap.BreakpointLocationsResponse{Response: *newResponse(request.Request)})
-}
-
-// onModulesRequest is no-op because this adaptor does not support
-// the 'modules' request (supportsModulesRequest is absent in
-// 'initialize' response).
-func (s *Server) onModulesRequest(request *dap.ModulesRequest) {
-	s.send(&dap.ModulesResponse{Response: *newResponse(request.Request)})
-=======
 func (s *Server) onThreadsRequest(request *dap.ThreadsRequest) {
 	if s.debugger == nil {
 		s.sendErrorResponse(request.Request, UnableToDisplayThreads, "Unable to display threads", "debugger is nil")
@@ -645,7 +496,155 @@
 		Body:     dap.ThreadsResponseBody{Threads: threads},
 	}
 	s.send(response)
->>>>>>> 134fcb18
+}
+
+//
+// The rest of the handlers below are no-ops because the adaptor
+// does not support these messages as communicated by the missing
+// capabilities in the 'initialize' response. We choose no-op over
+// an error response or leaving these out completely because that is
+// the default behavior in vscode-debugadapter-node that many other
+// adaptors, including vscode-go, inherit from.
+//
+
+// onTerminateRequest is no-op because this adaptor does not support
+// the 'terminate' request (supportsTerminateRequest is absent in
+// 'initialize' response).
+func (s *Server) onTerminateRequest(request *dap.TerminateRequest) {
+	s.send(&dap.TerminateResponse{Response: *newResponse(request.Request)})
+}
+
+// onRestartRequest is no-op because this adaptor does not support
+// the 'restart' request (supportsRestartRequest is absent in
+// 'initialize' response).
+func (s *Server) onRestartRequest(request *dap.RestartRequest) {
+	s.send(&dap.RestartResponse{Response: *newResponse(request.Request)})
+}
+
+// onSetFunctionBreakpointsRequest is no-op because this adaptor does not support
+// the 'setFunctionBreakpoints' request (supportsSetFunctionBreakpoints is absent in
+// 'initialize' response).
+func (s *Server) onSetFunctionBreakpointsRequest(request *dap.SetFunctionBreakpointsRequest) {
+	s.send(&dap.SetFunctionBreakpointsResponse{Response: *newResponse(request.Request)})
+}
+
+// onStepBackRequest is no-op because this adaptor does not support
+// the 'stepBack' request (supportsStepBack is absent in
+// 'initialize' response).
+func (s *Server) onStepBackRequest(request *dap.StepBackRequest) {
+	s.send(&dap.StepBackResponse{Response: *newResponse(request.Request)})
+}
+
+// onReverseContinueRequest is no-op because this adaptor does not support
+// the 'reverseContinue' request (supportsStepBack is absent in
+// 'initialize' response).
+func (s *Server) onReverseContinueRequest(request *dap.ReverseContinueRequest) {
+	s.send(&dap.ReverseContinueResponse{Response: *newResponse(request.Request)})
+}
+
+// onRestartFrameRequest is no-op because this adaptor does not support
+// the 'restartFrame' request (supportsRestartFrame is absent in
+// 'initialize' response).
+func (s *Server) onRestartFrameRequest(request *dap.RestartFrameRequest) {
+	s.send(&dap.RestartFrameResponse{Response: *newResponse(request.Request)})
+}
+
+// onSetExpression is no-op because this adaptor does not support
+// the 'setExpression' request (supportsSetExpression is absent in
+// 'initialize' response).
+func (s *Server) onSetExpressionRequest(request *dap.SetExpressionRequest) {
+	s.send(&dap.SetExpressionResponse{Response: *newResponse(request.Request)})
+}
+
+// onTerminateThreadsRequest is no-op because this adaptor does not support
+// the 'terminateThreads' request (supportsTerminateThreadsRequest is absent in
+// 'initialize' response).
+func (s *Server) onTerminateThreadsRequest(request *dap.TerminateThreadsRequest) {
+	s.send(&dap.TerminateThreadsResponse{Response: *newResponse(request.Request)})
+}
+
+// onStepInTargetsRequest is no-op because this adaptor does not support
+// the 'stepInTargets' request (supportsStepInTargetsRequest is absent in
+// 'initialize' response).
+func (s *Server) onStepInTargetsRequest(request *dap.StepInTargetsRequest) {
+	s.send(&dap.StepInTargetsResponse{Response: *newResponse(request.Request)})
+}
+
+// onGotoTargetsRequest is no-op because this adaptor does not support
+// the 'gotoTargets' request (supportsGotoTargetsRequest is absent in
+// 'initialize' response).
+func (s *Server) onGotoTargetsRequest(request *dap.GotoTargetsRequest) {
+	s.send(&dap.GotoTargetsResponse{Response: *newResponse(request.Request)})
+}
+
+// onCompletionsRequest is no-op because this adaptor does not support
+// the 'completions' request (supportsCompletionsRequest is absent in
+// 'initialize' response).
+func (s *Server) onCompletionsRequest(request *dap.CompletionsRequest) {
+	s.send(&dap.CompletionsResponse{Response: *newResponse(request.Request)})
+}
+
+// onExceptionInfoRequest is no-op because this adaptor does not support
+// the 'exceptionInfo' request (supportsExceptionInfoRequest is absent in
+// 'initialize' response).
+func (s *Server) onExceptionInfoRequest(request *dap.ExceptionInfoRequest) {
+	s.send(&dap.ExceptionInfoResponse{Response: *newResponse(request.Request)})
+}
+
+// onLoadedSourcesRequest is no-op because this adaptor does not support
+// the 'loadedSources' request (supportsLoadedSourcesRequest is absent in
+// 'initialize' response).
+func (s *Server) onLoadedSourcesRequest(request *dap.LoadedSourcesRequest) {
+	s.send(&dap.LoadedSourcesResponse{Response: *newResponse(request.Request)})
+}
+
+// onDataBreakpointInfoRequest is no-op because this adaptor does not support
+// the 'dataBreakpointInfo' request (supportsDataBreakpoints is absent in
+// 'initialize' response).
+func (s *Server) onDataBreakpointInfoRequest(request *dap.DataBreakpointInfoRequest) {
+	s.send(&dap.DataBreakpointInfoResponse{Response: *newResponse(request.Request)})
+}
+
+// onSetDataBreakpointsRequest is no-op because this adaptor does not support
+// the 'setDataBreakpoints' request (supportsDataBreakpoints is absent in
+// 'initialize' response).
+func (s *Server) onSetDataBreakpointsRequest(request *dap.SetDataBreakpointsRequest) {
+	s.send(&dap.SetDataBreakpointsResponse{Response: *newResponse(request.Request)})
+}
+
+// onReadMemoryRequest is no-op because this adaptor does not support
+// the 'readMemory' request (supportsReadMemoryRequest is absent in
+// 'initialize' response).
+func (s *Server) onReadMemoryRequest(request *dap.ReadMemoryRequest) {
+	s.send(&dap.ReadMemoryResponse{Response: *newResponse(request.Request)})
+}
+
+// onDisassembleRequest is no-op because this adaptor does not support
+// the 'disassemble' request (supportsDisassembleRequest is absent in
+// 'initialize' response).
+func (s *Server) onDisassembleRequest(request *dap.DisassembleRequest) {
+	s.send(&dap.DisassembleResponse{Response: *newResponse(request.Request)})
+}
+
+// onCancelRequest is no-op because this adaptor does not support
+// the 'cancel' request (supportsCancelRequest is absent in
+// 'initialize' response).
+func (s *Server) onCancelRequest(request *dap.CancelRequest) {
+	s.send(&dap.CancelResponse{Response: *newResponse(request.Request)})
+}
+
+// onBreakpointLocationsRequest is no-op because this adaptor does not support
+// the 'breakpointLocations' request (supportsBreakpointLocationsRequest is absent in
+// 'initialize' response).
+func (s *Server) onBreakpointLocationsRequest(request *dap.BreakpointLocationsRequest) {
+	s.send(&dap.BreakpointLocationsResponse{Response: *newResponse(request.Request)})
+}
+
+// onModulesRequest is no-op because this adaptor does not support
+// the 'modules' request (supportsModulesRequest is absent in
+// 'initialize' response).
+func (s *Server) onModulesRequest(request *dap.ModulesRequest) {
+	s.send(&dap.ModulesResponse{Response: *newResponse(request.Request)})
 }
 
 func (s *Server) sendErrorResponse(request dap.Request, id int, summary string, details string) {
