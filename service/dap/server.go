--- conflicted
+++ resolved
@@ -472,11 +472,7 @@
 	if mode == "debug" || mode == "test" {
 		output, ok := request.Arguments["output"].(string)
 		if !ok || output == "" {
-<<<<<<< HEAD
-			output = defaultDebugBinary
-=======
-			output = cleanExeName(debugBinary)
->>>>>>> 3c1b9427
+			output = cleanExeName(defaultDebugBinary)
 		}
 		debugbinary, err := filepath.Abs(output)
 		if err != nil {
