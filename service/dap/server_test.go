package dap

import (
	"bufio"
	"flag"
	"io"
	"net"
	"os"
	"os/exec"
	"path/filepath"
	"regexp"
	"runtime"
	"strings"
	"sync"
	"testing"
	"time"

	"github.com/go-delve/delve/pkg/goversion"
	"github.com/go-delve/delve/pkg/logflags"
	protest "github.com/go-delve/delve/pkg/proc/test"
	"github.com/go-delve/delve/service"
	"github.com/go-delve/delve/service/dap/daptest"
	"github.com/go-delve/delve/service/debugger"
	"github.com/google/go-dap"
)

const stopOnEntry bool = true
const hasChildren bool = true
const noChildren bool = false

var testBackend string

func TestMain(m *testing.M) {
	var logOutput string
	flag.StringVar(&logOutput, "log-output", "", "configures log output")
	flag.Parse()
	logflags.Setup(logOutput != "", logOutput, "")
	protest.DefaultTestBackend(&testBackend)
	os.Exit(protest.RunTestsWithFixtures(m))
}

// name is for _fixtures/<name>.go
func runTest(t *testing.T, name string, test func(c *daptest.Client, f protest.Fixture)) {
	var buildFlags protest.BuildFlags = protest.AllNonOptimized
	fixture := protest.BuildFixture(name, buildFlags)

	// Start the DAP server.
	listener, err := net.Listen("tcp", ":0")
	if err != nil {
		t.Fatal(err)
	}
	disconnectChan := make(chan struct{})
	server := NewServer(&service.Config{
		Listener:       listener,
		DisconnectChan: disconnectChan,
		Debugger: debugger.Config{
			Backend: "default",
		},
	})
	server.Run()
	// Give server time to start listening for clients
	time.Sleep(100 * time.Millisecond)

	var stopOnce sync.Once
	// Run a goroutine that stops the server when disconnectChan is signaled.
	// This helps us test that certain events cause the server to stop as
	// expected.
	go func() {
		<-disconnectChan
		stopOnce.Do(func() { server.Stop() })
	}()

	client := daptest.NewClient(listener.Addr().String())
	defer client.Close()

	defer func() {
		stopOnce.Do(func() { server.Stop() })
	}()

	test(client, fixture)
}

// TestLaunchStopOnEntry emulates the message exchange that can be observed with
// VS Code for the most basic launch debug session with "stopOnEntry" enabled:
// - User selects "Start Debugging":  1 >> initialize
//                                 :  1 << initialize
//                                 :  2 >> launch
//                                 :    << initialized event
//                                 :  2 << launch
//                                 :  3 >> setBreakpoints (empty)
//                                 :  3 << setBreakpoints
//                                 :  4 >> setExceptionBreakpoints (empty)
//                                 :  4 << setExceptionBreakpoints
//                                 :  5 >> configurationDone
// - Program stops upon launching  :    << stopped event
//                                 :  5 << configurationDone
//                                 :  6 >> threads
//                                 :  6 << threads (Dummy)
//                                 :  7 >> threads
//                                 :  7 << threads (Dummy)
//                                 :  8 >> stackTrace
//                                 :  8 << error (Unable to produce stack trace)
//                                 :  9 >> stackTrace
//                                 :  9 << error (Unable to produce stack trace)
// - User evaluates bad expression : 10 >> evaluate
//                                 : 10 << error (unable to find function context)
// - User evaluates good expression: 11 >> evaluate
//                                 : 11 << evaluate
// - User selects "Continue"       : 12 >> continue
//                                 : 12 << continue
// - Program runs to completion    :    << terminated event
//                                 : 13 >> disconnect
//                                 : 13 << disconnect
// This test exhaustively tests Seq and RequestSeq on all messages from the
// server. Other tests do not necessarily need to repeat all these checks.
func TestLaunchStopOnEntry(t *testing.T) {
	runTest(t, "increment", func(client *daptest.Client, fixture protest.Fixture) {
		// 1 >> initialize, << initialize
		client.InitializeRequest()
		initResp := client.ExpectInitializeResponse(t)
		if initResp.Seq != 0 || initResp.RequestSeq != 1 {
			t.Errorf("\ngot %#v\nwant Seq=0, RequestSeq=1", initResp)
		}

		// 2 >> launch, << initialized, << launch
		client.LaunchRequest("exec", fixture.Path, stopOnEntry)
		initEvent := client.ExpectInitializedEvent(t)
		if initEvent.Seq != 0 {
			t.Errorf("\ngot %#v\nwant Seq=0", initEvent)
		}
		launchResp := client.ExpectLaunchResponse(t)
		if launchResp.Seq != 0 || launchResp.RequestSeq != 2 {
			t.Errorf("\ngot %#v\nwant Seq=0, RequestSeq=2", launchResp)
		}

		// 3 >> setBreakpoints, << setBreakpoints
		client.SetBreakpointsRequest(fixture.Source, nil)
		sbpResp := client.ExpectSetBreakpointsResponse(t)
		if sbpResp.Seq != 0 || sbpResp.RequestSeq != 3 || len(sbpResp.Body.Breakpoints) != 0 {
			t.Errorf("\ngot %#v\nwant Seq=0, RequestSeq=3, len(Breakpoints)=0", sbpResp)
		}

		// 4 >> setExceptionBreakpoints, << setExceptionBreakpoints
		client.SetExceptionBreakpointsRequest()
		sebpResp := client.ExpectSetExceptionBreakpointsResponse(t)
		if sebpResp.Seq != 0 || sebpResp.RequestSeq != 4 {
			t.Errorf("\ngot %#v\nwant Seq=0, RequestSeq=4", sebpResp)
		}

		// 5 >> configurationDone, << stopped, << configurationDone
		client.ConfigurationDoneRequest()
		stopEvent := client.ExpectStoppedEvent(t)
		if stopEvent.Seq != 0 ||
			stopEvent.Body.Reason != "entry" ||
			stopEvent.Body.ThreadId != 1 ||
			!stopEvent.Body.AllThreadsStopped {
			t.Errorf("\ngot %#v\nwant Seq=0, Body={Reason=\"entry\", ThreadId=1, AllThreadsStopped=true}", stopEvent)
		}
		cdResp := client.ExpectConfigurationDoneResponse(t)
		if cdResp.Seq != 0 || cdResp.RequestSeq != 5 {
			t.Errorf("\ngot %#v\nwant Seq=0, RequestSeq=5", cdResp)
		}

		// 6 >> threads, << threads
		client.ThreadsRequest()
		tResp := client.ExpectThreadsResponse(t)
		if tResp.Seq != 0 || tResp.RequestSeq != 6 || len(tResp.Body.Threads) != 1 {
			t.Errorf("\ngot %#v\nwant Seq=0, RequestSeq=6 len(Threads)=1", tResp)
		}
		if tResp.Body.Threads[0].Id != 1 || tResp.Body.Threads[0].Name != "Dummy" {
			t.Errorf("\ngot %#v\nwant Id=1, Name=\"Dummy\"", tResp)
		}

		// 7 >> threads, << threads
		client.ThreadsRequest()
		tResp = client.ExpectThreadsResponse(t)
		if tResp.Seq != 0 || tResp.RequestSeq != 7 || len(tResp.Body.Threads) != 1 {
			t.Errorf("\ngot %#v\nwant Seq=0, RequestSeq=7 len(Threads)=1", tResp)
		}

		// 8 >> stackTrace, << error
		client.StackTraceRequest(1, 0, 20)
		stResp := client.ExpectErrorResponse(t)
		if stResp.Seq != 0 || stResp.RequestSeq != 8 || stResp.Body.Error.Format != "Unable to produce stack trace: unknown goroutine 1" {
			t.Errorf("\ngot %#v\nwant Seq=0, RequestSeq=8 Format=\"Unable to produce stack trace: unknown goroutine 1\"", stResp)
		}

		// 9 >> stackTrace, << error
		client.StackTraceRequest(1, 0, 20)
		stResp = client.ExpectErrorResponse(t)
		if stResp.Seq != 0 || stResp.RequestSeq != 9 || stResp.Body.Error.Id != 2004 {
			t.Errorf("\ngot %#v\nwant Seq=0, RequestSeq=9 Id=2004", stResp)
		}

		// 10 >> evaluate, << error
		client.EvaluateRequest("foo", 0 /*no frame specified*/, "repl")
		erResp := client.ExpectVisibleErrorResponse(t)
		if erResp.Seq != 0 || erResp.RequestSeq != 10 || erResp.Body.Error.Id != 2009 {
			t.Errorf("\ngot %#v\nwant Seq=0, RequestSeq=10 Id=2009", erResp)
		}

		// 11 >> evaluate, << evaluate
		client.EvaluateRequest("1+1", 0 /*no frame specified*/, "repl")
		evResp := client.ExpectEvaluateResponse(t)
		if evResp.Seq != 0 || evResp.RequestSeq != 11 || evResp.Body.Result != "2" {
			t.Errorf("\ngot %#v\nwant Seq=0, RequestSeq=10 Result=2", evResp)
		}

		// 12 >> continue, << continue, << terminated
		client.ContinueRequest(1)
		contResp := client.ExpectContinueResponse(t)
		if contResp.Seq != 0 || contResp.RequestSeq != 12 || !contResp.Body.AllThreadsContinued {
			t.Errorf("\ngot %#v\nwant Seq=0, RequestSeq=12 Body.AllThreadsContinued=true", contResp)
		}
		termEvent := client.ExpectTerminatedEvent(t)
		if termEvent.Seq != 0 {
			t.Errorf("\ngot %#v\nwant Seq=0", termEvent)
		}

		// 13 >> disconnect, << disconnect
		client.DisconnectRequest()
		dResp := client.ExpectDisconnectResponse(t)
		if dResp.Seq != 0 || dResp.RequestSeq != 13 {
			t.Errorf("\ngot %#v\nwant Seq=0, RequestSeq=13", dResp)
		}
	})
}

// TestAttachStopOnEntry is like TestLaunchStopOnEntry, but with attach request.
func TestAttachStopOnEntry(t *testing.T) {
	if runtime.GOOS == "freebsd" {
		t.SkipNow()
	}
	runTest(t, "loopprog", func(client *daptest.Client, fixture protest.Fixture) {
		// Start the program to attach to
		cmd := exec.Command(fixture.Path)
		stdout, err := cmd.StdoutPipe()
		if err != nil {
			t.Fatal(err)
		}
		cmd.Stderr = os.Stderr
		if err := cmd.Start(); err != nil {
			t.Fatal(err)
		}
		// Wait for output.
		// This will give the target process time to initialize the runtime before we attach,
		// so we can rely on having goroutines when they are requested on attach.
		scanOut := bufio.NewScanner(stdout)
		scanOut.Scan()
		if scanOut.Text() != "past main" {
			t.Errorf("expected loopprog.go to output \"past main\"")
		}

		// 1 >> initialize, << initialize
		client.InitializeRequest()
		initResp := client.ExpectInitializeResponse(t)
		if initResp.Seq != 0 || initResp.RequestSeq != 1 {
			t.Errorf("\ngot %#v\nwant Seq=0, RequestSeq=1", initResp)
		}

		// 2 >> attach, << initialized, << attach
		client.AttachRequest(
			map[string]interface{}{"mode": "local", "processId": cmd.Process.Pid, "stopOnEntry": true})
		initEvent := client.ExpectInitializedEvent(t)
		if initEvent.Seq != 0 {
			t.Errorf("\ngot %#v\nwant Seq=0", initEvent)
		}
		attachResp := client.ExpectAttachResponse(t)
		if attachResp.Seq != 0 || attachResp.RequestSeq != 2 {
			t.Errorf("\ngot %#v\nwant Seq=0, RequestSeq=2", attachResp)
		}

		// 3 >> setBreakpoints, << setBreakpoints
		client.SetBreakpointsRequest(fixture.Source, nil)
		sbpResp := client.ExpectSetBreakpointsResponse(t)
		if sbpResp.Seq != 0 || sbpResp.RequestSeq != 3 || len(sbpResp.Body.Breakpoints) != 0 {
			t.Errorf("\ngot %#v\nwant Seq=0, RequestSeq=3, len(Breakpoints)=0", sbpResp)
		}

		// 4 >> setExceptionBreakpoints, << setExceptionBreakpoints
		client.SetExceptionBreakpointsRequest()
		sebpResp := client.ExpectSetExceptionBreakpointsResponse(t)
		if sebpResp.Seq != 0 || sebpResp.RequestSeq != 4 {
			t.Errorf("\ngot %#v\nwant Seq=0, RequestSeq=4", sebpResp)
		}

		// 5 >> configurationDone, << stopped, << configurationDone
		client.ConfigurationDoneRequest()
		stopEvent := client.ExpectStoppedEvent(t)
		if stopEvent.Seq != 0 ||
			stopEvent.Body.Reason != "entry" ||
			stopEvent.Body.ThreadId != 1 ||
			!stopEvent.Body.AllThreadsStopped {
			t.Errorf("\ngot %#v\nwant Seq=0, Body={Reason=\"entry\", ThreadId=1, AllThreadsStopped=true}", stopEvent)
		}
		cdResp := client.ExpectConfigurationDoneResponse(t)
		if cdResp.Seq != 0 || cdResp.RequestSeq != 5 {
			t.Errorf("\ngot %#v\nwant Seq=0, RequestSeq=5", cdResp)
		}

		// 6 >> threads, << threads
		client.ThreadsRequest()
		tResp := client.ExpectThreadsResponse(t)
		// Expect main goroutine plus runtime at this point.
		if tResp.Seq != 0 || tResp.RequestSeq != 6 || len(tResp.Body.Threads) < 2 {
			t.Errorf("\ngot %#v\nwant Seq=0, RequestSeq=6 len(Threads)>1", tResp)
		}

		// 7 >> threads, << threads
		client.ThreadsRequest()
		client.ExpectThreadsResponse(t)

		// 8 >> stackTrace, << response
		client.StackTraceRequest(1, 0, 20)
		client.ExpectStackTraceResponse(t)

		// 9 >> stackTrace, << response
		client.StackTraceRequest(1, 0, 20)
		client.ExpectStackTraceResponse(t)

		// 10 >> evaluate, << error
		client.EvaluateRequest("foo", 0 /*no frame specified*/, "repl")
		erResp := client.ExpectVisibleErrorResponse(t)
		if erResp.Seq != 0 || erResp.RequestSeq != 10 || erResp.Body.Error.Id != 2009 {
			t.Errorf("\ngot %#v\nwant Seq=0, RequestSeq=10 Id=2009", erResp)
		}

		// 11 >> evaluate, << evaluate
		client.EvaluateRequest("1+1", 0 /*no frame specified*/, "repl")
		evResp := client.ExpectEvaluateResponse(t)
		if evResp.Seq != 0 || evResp.RequestSeq != 11 || evResp.Body.Result != "2" {
			t.Errorf("\ngot %#v\nwant Seq=0, RequestSeq=10 Result=2", evResp)
		}

		// We cannot contiue here like in the launch case becase the program
		// will never terminate. Since we won't receive a terminate event and
		// there are no breakpoints to stop on, we just detach.

		// TODO(polina): once https://github.com/go-delve/delve/issues/2259 is
		// fixed, test with kill=false.

		// 12 >> disconnect, << disconnect
		client.DisconnectRequestWithKillOption(true)
		dResp := client.ExpectDisconnectResponse(t)
		if dResp.Seq != 0 || dResp.RequestSeq != 12 {
			t.Errorf("\ngot %#v\nwant Seq=0, RequestSeq=12", dResp)
		}
	})
}

// Like the test above, except the program is configured to continue on entry.
func TestContinueOnEntry(t *testing.T) {
	runTest(t, "increment", func(client *daptest.Client, fixture protest.Fixture) {
		// 1 >> initialize, << initialize
		client.InitializeRequest()
		client.ExpectInitializeResponse(t)

		// 2 >> launch, << initialized, << launch
		client.LaunchRequest("exec", fixture.Path, !stopOnEntry)
		client.ExpectInitializedEvent(t)
		client.ExpectLaunchResponse(t)

		// 3 >> setBreakpoints, << setBreakpoints
		client.SetBreakpointsRequest(fixture.Source, nil)
		client.ExpectSetBreakpointsResponse(t)

		// 4 >> setExceptionBreakpoints, << setExceptionBreakpoints
		client.SetExceptionBreakpointsRequest()
		client.ExpectSetExceptionBreakpointsResponse(t)

		// 5 >> configurationDone, << configurationDone
		client.ConfigurationDoneRequest()
		client.ExpectConfigurationDoneResponse(t)
		// "Continue" happens behind the scenes

		// For now continue is blocking and runs until a stop or
		// termination. But once we upgrade the server to be async,
		// a simultaneous threads request can be made while continue
		// is running. Note that vscode-go just keeps track of the
		// continue state and would just return a dummy response
		// without talking to debugger if continue was in progress.
		// TODO(polina): test this once it is possible

		client.ExpectTerminatedEvent(t)

		// It is possible for the program to terminate before the initial
		// threads request is processed.

		// 6 >> threads, << threads
		client.ThreadsRequest()
		tResp := client.ExpectThreadsResponse(t)
		if tResp.Seq != 0 || tResp.RequestSeq != 6 || len(tResp.Body.Threads) != 0 {
			t.Errorf("\ngot %#v\nwant Seq=0, RequestSeq=6 len(Threads)=0", tResp)
		}

		// 7 >> disconnect, << disconnect
		client.DisconnectRequest()
		dResp := client.ExpectDisconnectResponse(t)
		if dResp.Seq != 0 || dResp.RequestSeq != 7 {
			t.Errorf("\ngot %#v\nwant Seq=0, RequestSeq=7", dResp)
		}
	})
}

// TestPreSetBreakpoint corresponds to a debug session that is configured to
// continue on entry with a pre-set breakpoint.
func TestPreSetBreakpoint(t *testing.T) {
	runTest(t, "increment", func(client *daptest.Client, fixture protest.Fixture) {
		client.InitializeRequest()
		client.ExpectInitializeResponse(t)

		client.LaunchRequest("exec", fixture.Path, !stopOnEntry)
		client.ExpectInitializedEvent(t)
		client.ExpectLaunchResponse(t)

		client.SetBreakpointsRequest(fixture.Source, []int{8})
		sResp := client.ExpectSetBreakpointsResponse(t)
		if len(sResp.Body.Breakpoints) != 1 {
			t.Errorf("got %#v, want len(Breakpoints)=1", sResp)
		}
		bkpt0 := sResp.Body.Breakpoints[0]
		if !bkpt0.Verified || bkpt0.Line != 8 {
			t.Errorf("got breakpoints[0] = %#v, want Verified=true, Line=8", bkpt0)
		}

		client.SetExceptionBreakpointsRequest()
		client.ExpectSetExceptionBreakpointsResponse(t)

		client.ConfigurationDoneRequest()
		client.ExpectConfigurationDoneResponse(t)
		// This triggers "continue"

		// TODO(polina): add a no-op threads request
		// with dummy response here once server becomes async
		// to match what happens in VS Code.

		stopEvent1 := client.ExpectStoppedEvent(t)
		if stopEvent1.Body.Reason != "breakpoint" ||
			stopEvent1.Body.ThreadId != 1 ||
			!stopEvent1.Body.AllThreadsStopped {
			t.Errorf("got %#v, want Body={Reason=\"breakpoint\", ThreadId=1, AllThreadsStopped=true}", stopEvent1)
		}

		client.ThreadsRequest()
		tResp := client.ExpectThreadsResponse(t)
		if len(tResp.Body.Threads) < 2 { // 1 main + runtime
			t.Errorf("\ngot  %#v\nwant len(Threads)>1", tResp.Body.Threads)
		}
		reMain, _ := regexp.Compile(`\* \[Go 1\] main.Increment \(Thread [0-9]+\)`)
		wantMain := dap.Thread{Id: 1, Name: "* [Go 1] main.Increment (Thread ...)"}
		wantRuntime := dap.Thread{Id: 2, Name: "[Go 2] runtime.gopark"}
		for _, got := range tResp.Body.Threads {
			if got.Id != 1 && !reMain.MatchString(got.Name) && !strings.Contains(got.Name, "runtime") {
				t.Errorf("\ngot  %#v\nwant []dap.Thread{%#v, %#v, ...}", tResp.Body.Threads, wantMain, wantRuntime)
			}
		}

		client.StackTraceRequest(1, 0, 20)
		stResp := client.ExpectStackTraceResponse(t)

		if stResp.Body.TotalFrames != 6 {
			t.Errorf("\ngot %#v\nwant TotalFrames=6", stResp.Body.TotalFrames)
		}
		if len(stResp.Body.StackFrames) != 6 {
			t.Errorf("\ngot %#v\nwant len(StackFrames)=6", stResp.Body.StackFrames)
		} else {
			expectFrame := func(got dap.StackFrame, id int, name string, sourceName string, line int) {
				t.Helper()
				if got.Id != id || got.Name != name {
					t.Errorf("\ngot  %#v\nwant Id=%d Name=%s", got, id, name)
				}
				if (sourceName != "" && got.Source.Name != sourceName) || (line > 0 && got.Line != line) {
					t.Errorf("\ngot  %#v\nwant Source.Name=%s Line=%d", got, sourceName, line)
				}
			}
			expectFrame(stResp.Body.StackFrames[0], 1000, "main.Increment", "increment.go", 8)
			expectFrame(stResp.Body.StackFrames[1], 1001, "main.Increment", "increment.go", 11)
			expectFrame(stResp.Body.StackFrames[2], 1002, "main.Increment", "increment.go", 11)
			expectFrame(stResp.Body.StackFrames[3], 1003, "main.main", "increment.go", 17)
			expectFrame(stResp.Body.StackFrames[4], 1004, "runtime.main", "proc.go", -1)
			expectFrame(stResp.Body.StackFrames[5], 1005, "runtime.goexit", "", -1)
		}

		client.ScopesRequest(1000)
		scopes := client.ExpectScopesResponse(t)
		if len(scopes.Body.Scopes) > 2 {
			t.Errorf("\ngot  %#v\nwant len(Scopes)=2 (Arguments & Locals)", scopes)
		}
		expectScope(t, scopes, 0, "Arguments", 1000)
		expectScope(t, scopes, 1, "Locals", 1001)

		client.VariablesRequest(1000) // Arguments
		args := client.ExpectVariablesResponse(t)
		expectChildren(t, args, "Arguments", 2)
		expectVarExact(t, args, 0, "y", "y", "0", noChildren)
		expectVarExact(t, args, 1, "~r1", "", "0", noChildren)

		client.VariablesRequest(1001) // Locals
		locals := client.ExpectVariablesResponse(t)
		expectChildren(t, locals, "Locals", 0)

		client.ContinueRequest(1)
		ctResp := client.ExpectContinueResponse(t)
		if !ctResp.Body.AllThreadsContinued {
			t.Errorf("\ngot  %#v\nwant AllThreadsContinued=true", ctResp.Body)
		}
		// "Continue" is triggered after the response is sent

		client.ExpectTerminatedEvent(t)
		client.DisconnectRequest()
		client.ExpectDisconnectResponse(t)
	})
}

// expectStackFrames is a helper for verifying the values within StackTraceResponse.
//     wantStartName - name of the first returned frame (ignored if "")
//     wantStartLine - file line of the first returned frame (ignored if <0).
//     wantStartID - id of the first frame returned (ignored if wantFrames is 0).
//     wantFrames - number of frames returned (length of StackTraceResponse.Body.StackFrames array).
//     wantTotalFrames - total number of stack frames available (StackTraceResponse.Body.TotalFrames).
func expectStackFrames(t *testing.T, got *dap.StackTraceResponse,
	wantStartName string, wantStartLine, wantStartID, wantFrames, wantTotalFrames int) {
	t.Helper()
	expectStackFramesNamed("", t, got, wantStartName, wantStartLine, wantStartID, wantFrames, wantTotalFrames)
}

func expectStackFramesNamed(testName string, t *testing.T, got *dap.StackTraceResponse,
	wantStartName string, wantStartLine, wantStartID, wantFrames, wantTotalFrames int) {
	t.Helper()
	if got.Body.TotalFrames != wantTotalFrames {
		t.Errorf("%s\ngot  %#v\nwant TotalFrames=%d", testName, got.Body.TotalFrames, wantTotalFrames)
	}
	if len(got.Body.StackFrames) != wantFrames {
		t.Errorf("%s\ngot  len(StackFrames)=%d\nwant %d", testName, len(got.Body.StackFrames), wantFrames)
	} else {
		// Verify that frame ids are consecutive numbers starting at wantStartID
		for i := 0; i < wantFrames; i++ {
			if got.Body.StackFrames[i].Id != wantStartID+i {
				t.Errorf("%s\ngot  %#v\nwant Id=%d", testName, got.Body.StackFrames[i], wantStartID+i)
			}
		}
		// Verify the name and line corresponding to the first returned frame (if any).
		// This is useful when the first frame is the frame corresponding to the breakpoint at
		// a predefined line. Line values < 0 are a signal to skip the check (which can be useful
		// for frames in the third-party code, where we do not control the lines).
		if wantFrames > 0 && wantStartLine > 0 && got.Body.StackFrames[0].Line != wantStartLine {
			t.Errorf("%s\ngot  Line=%d\nwant %d", testName, got.Body.StackFrames[0].Line, wantStartLine)
		}
		if wantFrames > 0 && wantStartName != "" && got.Body.StackFrames[0].Name != wantStartName {
			t.Errorf("%s\ngot  Name=%s\nwant %s", testName, got.Body.StackFrames[0].Name, wantStartName)
		}
	}
}

// expectScope is a helper for verifying the values within a ScopesResponse.
//     i - index of the scope within ScopesRespose.Body.Scopes array
//     name - name of the scope
//     varRef - reference to retrieve variables of this scope
func expectScope(t *testing.T, got *dap.ScopesResponse, i int, name string, varRef int) {
	t.Helper()
	if len(got.Body.Scopes) <= i {
		t.Errorf("\ngot  %d\nwant len(Scopes)>%d", len(got.Body.Scopes), i)
	}
	goti := got.Body.Scopes[i]
	if goti.Name != name || goti.VariablesReference != varRef || goti.Expensive {
		t.Errorf("\ngot  %#v\nwant Name=%q VariablesReference=%d Expensive=false", goti, name, varRef)
	}
}

// expectChildren is a helper for verifying the number of variables within a VariablesResponse.
//      parentName - pseudoname of the enclosing variable or scope (used for error message only)
//      numChildren - number of variables/fields/elements of this variable
func expectChildren(t *testing.T, got *dap.VariablesResponse, parentName string, numChildren int) {
	t.Helper()
	if len(got.Body.Variables) != numChildren {
		t.Errorf("\ngot  len(%s)=%d (children=%#v)\nwant len=%d", parentName, len(got.Body.Variables), got.Body.Variables, numChildren)
	}
}

// expectVar is a helper for verifying the values within a VariablesResponse.
//     i - index of the variable within VariablesRespose.Body.Variables array (-1 will search all vars for a match)
//     name - name of the variable
//     evalName - fully qualified variable name or alternative expression to load this variable
//     value - the value of the variable
<<<<<<< HEAD
//     useExactMatch - true if name, evalName and value are to be compared to exactly, false if to be used as regex
=======
//     useExactMatch - true if name and value are to be compared to exactly, false if to be used as regex
>>>>>>> a224f173
//     hasRef - true if the variable should have children and therefore a non-0 variable reference
//     ref - reference to retrieve children of this variable (0 if none)
func expectVar(t *testing.T, got *dap.VariablesResponse, i int, name, evalName, value string, useExactMatch, hasRef bool) (ref int) {
	t.Helper()
	if len(got.Body.Variables) <= i {
		t.Errorf("\ngot  len=%d (children=%#v)\nwant len>%d", len(got.Body.Variables), got.Body.Variables, i)
		return
	}
	if i < 0 {
		for vi, v := range got.Body.Variables {
			if v.Name == name {
				i = vi
				break
			}
		}
	}
	if i < 0 {
		t.Errorf("\ngot  %#v\nwant Variables[i].Name=%q", got, name)
		return 0
	}

	goti := got.Body.Variables[i]
	matchedName := false
	if useExactMatch {
		matchedName = (goti.Name == name)
	} else {
		matchedName, _ = regexp.MatchString(name, goti.Name)
	}
	if !matchedName || (goti.VariablesReference > 0) != hasRef {
		t.Errorf("\ngot  %#v\nwant Name=%q hasRef=%t", goti, name, hasRef)
	}
<<<<<<< HEAD
	matchedEvalName := false
	if useExactMatch {
		matchedEvalName = (goti.EvaluateName == evalName)
	} else {
		matchedEvalName, _ = regexp.MatchString(evalName, goti.EvaluateName)
	}
	if !matchedEvalName {
		t.Errorf("\ngot  %q\nwant EvaluateName=%q", goti.EvaluateName, evalName)
	}
	matchedValue := false
	if useExactMatch {
		matchedValue = (goti.Value == value)
	} else {
		matchedValue, _ = regexp.MatchString(value, goti.Value)
	}
=======
	matchedValue := false
	if useExactMatch {
		matchedValue = (goti.Value == value)
	} else {
		matchedValue, _ = regexp.MatchString(value, goti.Value)
	}
>>>>>>> a224f173
	if !matchedValue {
		t.Errorf("\ngot  %s=%q\nwant %q", name, goti.Value, value)
	}
	return goti.VariablesReference
}

// expectVarExact is a helper like expectVar that matches value exactly.
func expectVarExact(t *testing.T, got *dap.VariablesResponse, i int, name, evalName, value string, hasRef bool) (ref int) {
	t.Helper()
	return expectVar(t, got, i, name, evalName, value, true, hasRef)
}

<<<<<<< HEAD
// expectVarRegex is a helper like expectVar that treats value, evalName or name as a regex.
func expectVarRegex(t *testing.T, got *dap.VariablesResponse, i int, name, evalName, value string, hasRef bool) (ref int) {
=======
// expectVarRegex is a helper like expectVar that treats name and value as a regex.
func expectVarRegex(t *testing.T, got *dap.VariablesResponse, i int, name, value string, hasRef bool) (ref int) {
>>>>>>> a224f173
	t.Helper()
	return expectVar(t, got, i, name, evalName, value, false, hasRef)
}

// validateEvaluateName issues an evaluate request with evaluateName of a variable and
// confirms that it succeeds and returns the same variable record as the original.
func validateEvaluateName(t *testing.T, client *daptest.Client, got *dap.VariablesResponse, i int) {
	t.Helper()
	original := got.Body.Variables[i]
	client.EvaluateRequest(original.EvaluateName, 1000, "this context will be ignored")
	validated := client.ExpectEvaluateResponse(t)
	if original.VariablesReference == 0 && validated.Body.VariablesReference != 0 ||
		original.VariablesReference != 0 && validated.Body.VariablesReference == 0 {
		t.Errorf("\ngot  varref=%d\nwant %d", validated.Body.VariablesReference, original.VariablesReference)
	}
	if original.Value != validated.Body.Result {
		t.Errorf("\ngot  value=%q\nwant %q", validated.Body.Result, original.Value)
	}
}

// TestStackTraceRequest executes to a breakpoint and tests different
// good and bad configurations of 'stackTrace' requests.
func TestStackTraceRequest(t *testing.T) {
	runTest(t, "increment", func(client *daptest.Client, fixture protest.Fixture) {
		var stResp *dap.StackTraceResponse
		const StartHandle = 1000 // from handles.go
		runDebugSessionWithBPs(t, client, "launch",
			// Launch
			func() {
				client.LaunchRequest("exec", fixture.Path, !stopOnEntry)
			},
			// Set breakpoints
			fixture.Source, []int{8, 18},
			[]onBreakpoint{{
				// Stop at line 8
				execute: func() {
					// Even though the stack frames do not change,
					// repeated requests at the same breakpoint
					// would assign next block of unique ids to them each time.
					const NumFrames = 6
					reqIndex := -1
					frameID := func(frameIndex int) int {
						reqIndex++
						return startHandle + NumFrames*reqIndex + frameIndex
					}

					tests := map[string]struct {
						startFrame          int
						levels              int
						wantStartName       string
						wantStartLine       int
						wantStartFrame      int
						wantFramesReturned  int
						wantFramesAvailable int
					}{
						"all frame levels from 0 to NumFrames":    {0, NumFrames, "main.Increment", 8, 0, NumFrames, NumFrames},
						"subset of frames from 1 to -1":           {1, NumFrames - 1, "main.Increment", 11, 1, NumFrames - 1, NumFrames},
						"load stack in pages: first half":         {0, NumFrames / 2, "main.Increment", 8, 0, NumFrames / 2, NumFrames},
						"load stack in pages: second half":        {NumFrames / 2, NumFrames, "main.main", 17, NumFrames / 2, NumFrames / 2, NumFrames},
						"zero levels means all levels":            {0, 0, "main.Increment", 8, 0, NumFrames, NumFrames},
						"zero levels means all remaining levels":  {NumFrames / 2, 0, "main.main", 17, NumFrames / 2, NumFrames / 2, NumFrames},
						"negative levels treated as 0 (all)":      {0, -10, "main.Increment", 8, 0, NumFrames, NumFrames},
						"OOB levels is capped at available len":   {0, NumFrames + 1, "main.Increment", 8, 0, NumFrames, NumFrames},
						"OOB levels is capped at available len 1": {1, NumFrames + 1, "main.Increment", 11, 1, NumFrames - 1, NumFrames},
						"negative startFrame treated as 0":        {-10, 0, "main.Increment", 8, 0, NumFrames, NumFrames},
						"OOB startFrame returns empty trace":      {NumFrames, 0, "main.Increment", -1, -1, 0, NumFrames},
					}
					for name, tc := range tests {
						client.StackTraceRequest(1, tc.startFrame, tc.levels)
						stResp = client.ExpectStackTraceResponse(t)
						expectStackFramesNamed(name, t, stResp,
							tc.wantStartName, tc.wantStartLine, frameID(tc.wantStartFrame), tc.wantFramesReturned, tc.wantFramesAvailable)
					}
				},
				disconnect: false,
			}, {
				// Stop at line 18
				execute: func() {
					// Frame ids get reset at each breakpoint.
					client.StackTraceRequest(1, 0, 0)
					stResp = client.ExpectStackTraceResponse(t)
					expectStackFrames(t, stResp, "main.main", 18, startHandle, 3, 3)
				},
				disconnect: false,
			}})
	})
}

// TestScopesAndVariablesRequests executes to a breakpoint and tests different
// configurations of 'scopes' and 'variables' requests.
func TestScopesAndVariablesRequests(t *testing.T) {
	runTest(t, "testvariables", func(client *daptest.Client, fixture protest.Fixture) {
		runDebugSessionWithBPs(t, client, "launch",
			// Launch
			func() {
				client.LaunchRequestWithArgs(map[string]interface{}{
					"mode": "exec", "program": fixture.Path, "showGlobalVariables": true,
				})
			},
			// Breakpoints are set within the program
			fixture.Source, []int{},
			[]onBreakpoint{{
				// Stop at first breakpoint
				execute: func() {
					client.StackTraceRequest(1, 0, 20)
					stack := client.ExpectStackTraceResponse(t)

					startLineno := 65
					if runtime.GOOS == "windows" && goversion.VersionAfterOrEqual(runtime.Version(), 1, 15) {
						// Go1.15 on windows inserts a NOP after the call to
						// runtime.Breakpoint and marks it same line as the
						// runtime.Breakpoint call, making this flaky, so skip the line check.
						startLineno = -1
					}

					expectStackFrames(t, stack, "main.foobar", startLineno, 1000, 4, 4)

					client.ScopesRequest(1000)
					scopes := client.ExpectScopesResponse(t)
					expectScope(t, scopes, 0, "Arguments", 1000)
					expectScope(t, scopes, 1, "Locals", 1001)
					expectScope(t, scopes, 2, "Globals (package main)", 1002)

					// Arguments

					client.VariablesRequest(1000)
					args := client.ExpectVariablesResponse(t)
					expectChildren(t, args, "Arguments", 2)
					expectVarExact(t, args, 0, "baz", "baz", `"bazburzum"`, noChildren)
					ref := expectVarExact(t, args, 1, "bar", "bar", `<main.FooBar>`, hasChildren)
					if ref > 0 {
						client.VariablesRequest(ref)
						bar := client.ExpectVariablesResponse(t)
						expectChildren(t, bar, "bar", 2)
						expectVarExact(t, bar, 0, "Baz", "bar.Baz", "10", noChildren)
						expectVarExact(t, bar, 1, "Bur", "bar.Bur", `"lorem"`, noChildren)
						validateEvaluateName(t, client, bar, 0)
						validateEvaluateName(t, client, bar, 1)
					}

					// Globals

					client.VariablesRequest(1002)
					globals := client.ExpectVariablesResponse(t)
					expectVarExact(t, globals, 0, "p1", "main.p1", "10", noChildren)

					// Locals

					client.VariablesRequest(1001)
					locals := client.ExpectVariablesResponse(t)
					expectChildren(t, locals, "Locals", 30)

					// reflect.Kind == Bool
					expectVarExact(t, locals, -1, "b1", "b1", "true", noChildren)
					expectVarExact(t, locals, -1, "b2", "b2", "false", noChildren)
					// reflect.Kind == Int
					expectVarExact(t, locals, -1, "a2", "a2", "6", noChildren)
					expectVarExact(t, locals, -1, "neg", "neg", "-1", noChildren)
					// reflect.Kind == Int8
					expectVarExact(t, locals, -1, "i8", "i8", "1", noChildren)
					// reflect.Kind == Int16 - see testvariables2
					// reflect.Kind == Int32 - see testvariables2
					// reflect.Kind == Int64 - see testvariables2
					// reflect.Kind == Uint
					// reflect.Kind == Uint8
					expectVarExact(t, locals, -1, "u8", "u8", "255", noChildren)
					// reflect.Kind == Uint16
					expectVarExact(t, locals, -1, "u16", "u16", "65535", noChildren)
					// reflect.Kind == Uint32
					expectVarExact(t, locals, -1, "u32", "u32", "4294967295", noChildren)
					// reflect.Kind == Uint64
					expectVarExact(t, locals, -1, "u64", "u64", "18446744073709551615", noChildren)
					// reflect.Kind == Uintptr
					expectVarExact(t, locals, -1, "up", "up", "5", noChildren)
					// reflect.Kind == Float32
					expectVarExact(t, locals, -1, "f32", "f32", "1.2", noChildren)
					// reflect.Kind == Float64
					expectVarExact(t, locals, -1, "a3", "a3", "7.23", noChildren)
					// reflect.Kind == Complex64
					ref = expectVarExact(t, locals, -1, "c64", "c64", "(1 + 2i)", hasChildren)
					if ref > 0 {
						client.VariablesRequest(ref)
						c64 := client.ExpectVariablesResponse(t)
						expectChildren(t, c64, "c64", 2)
						expectVarExact(t, c64, 0, "real", "", "1", noChildren)
						expectVarExact(t, c64, 1, "imaginary", "", "2", noChildren)
					}
					// reflect.Kind == Complex128
					ref = expectVarExact(t, locals, -1, "c128", "c128", "(2 + 3i)", hasChildren)
					if ref > 0 {
						client.VariablesRequest(ref)
						c128 := client.ExpectVariablesResponse(t)
						expectChildren(t, c128, "c128", 2)
						expectVarExact(t, c128, 0, "real", "", "2", noChildren)
						expectVarExact(t, c128, 1, "imaginary", "", "3", noChildren)
					}
					// reflect.Kind == Array
					ref = expectVarExact(t, locals, -1, "a4", "a4", "<[2]int>", hasChildren)
					if ref > 0 {
						client.VariablesRequest(ref)
						a4 := client.ExpectVariablesResponse(t)
						expectChildren(t, a4, "a4", 2)
						expectVarExact(t, a4, 0, "[0]", "a4[0]", "1", noChildren)
						expectVarExact(t, a4, 1, "[1]", "a4[1]", "2", noChildren)
					}
					ref = expectVarExact(t, locals, -1, "a11", "a11", "<[3]main.FooBar>", hasChildren)
					if ref > 0 {
						client.VariablesRequest(ref)
						a11 := client.ExpectVariablesResponse(t)
						expectChildren(t, a11, "a11", 3)
						expectVarExact(t, a11, 0, "[0]", "a11[0]", "<main.FooBar>", hasChildren)
						ref = expectVarExact(t, a11, 1, "[1]", "a11[1]", "<main.FooBar>", hasChildren)
						if ref > 0 {
							client.VariablesRequest(ref)
							a11_1 := client.ExpectVariablesResponse(t)
							expectChildren(t, a11_1, "a11[1]", 2)
							expectVarExact(t, a11_1, 0, "Baz", "a11[1].Baz", "2", noChildren)
							expectVarExact(t, a11_1, 1, "Bur", "a11[1].Bur", `"b"`, noChildren)
							validateEvaluateName(t, client, a11_1, 0)
							validateEvaluateName(t, client, a11_1, 1)
						}
						expectVarExact(t, a11, 2, "[2]", "a11[2]", "<main.FooBar>", hasChildren)
					}

					// reflect.Kind == Chan - see testvariables2
					// reflect.Kind == Func - see testvariables2
					// reflect.Kind == Interface - see testvariables2
					// reflect.Kind == Map - see testvariables2
					// reflect.Kind == Ptr
<<<<<<< HEAD
					ref = expectVarRegex(t, locals, -1, "a7", "a7", `<\*main\.FooBar>\(0x[0-9a-f]+\)`, hasChildren)
=======
					ref = expectVarRegex(t, locals, -1, "a7", `<\*main\.FooBar>\(0x[0-9a-f]+\)`, hasChildren)
>>>>>>> a224f173
					if ref > 0 {
						client.VariablesRequest(ref)
						a7 := client.ExpectVariablesResponse(t)
						expectChildren(t, a7, "a7", 1)
						ref = expectVarExact(t, a7, 0, "", "(*a7)", "<main.FooBar>", hasChildren)
						if ref > 0 {
							client.VariablesRequest(ref)
							a7val := client.ExpectVariablesResponse(t)
							expectChildren(t, a7val, "*a7", 2)
							expectVarExact(t, a7val, 0, "Baz", "(*a7).Baz", "5", noChildren)
							expectVarExact(t, a7val, 1, "Bur", "(*a7).Bur", `"strum"`, noChildren)
							validateEvaluateName(t, client, a7val, 0)
							validateEvaluateName(t, client, a7val, 1)
						}
					}
					// TODO(polina): how to test for "nil" (without type) and "void"?
					expectVarExact(t, locals, -1, "a9", "a9", "nil <*main.FooBar>", noChildren)
					// reflect.Kind == Slice
					ref = expectVarExact(t, locals, -1, "a5", "a5", "<[]int> (length: 5, cap: 5)", hasChildren)
					if ref > 0 {
						client.VariablesRequest(ref)
						a5 := client.ExpectVariablesResponse(t)
						expectChildren(t, a5, "a5", 5)
						expectVarExact(t, a5, 0, "[0]", "a5[0]", "1", noChildren)
						expectVarExact(t, a5, 4, "[4]", "a5[4]", "5", noChildren)
						validateEvaluateName(t, client, a5, 0)
						validateEvaluateName(t, client, a5, 1)
					}
					ref = expectVarExact(t, locals, -1, "a12", "a12", "<[]main.FooBar> (length: 2, cap: 2)", hasChildren)
					if ref > 0 {
						client.VariablesRequest(ref)
						a12 := client.ExpectVariablesResponse(t)
						expectChildren(t, a12, "a12", 2)
						expectVarExact(t, a12, 0, "[0]", "a12[0]", "<main.FooBar>", hasChildren)
						ref = expectVarExact(t, a12, 1, "[1]", "a12[1]", "<main.FooBar>", hasChildren)
						if ref > 0 {
							client.VariablesRequest(ref)
							a12_1 := client.ExpectVariablesResponse(t)
							expectChildren(t, a12_1, "a12[1]", 2)
							expectVarExact(t, a12_1, 0, "Baz", "a12[1].Baz", "5", noChildren)
							expectVarExact(t, a12_1, 1, "Bur", "a12[1].Bur", `"e"`, noChildren)
							validateEvaluateName(t, client, a12_1, 0)
							validateEvaluateName(t, client, a12_1, 1)
						}
					}
					ref = expectVarExact(t, locals, -1, "a13", "a13", "<[]*main.FooBar> (length: 3, cap: 3)", hasChildren)
					if ref > 0 {
						client.VariablesRequest(ref)
						a13 := client.ExpectVariablesResponse(t)
						expectChildren(t, a13, "a13", 3)
<<<<<<< HEAD
						expectVarRegex(t, a13, 0, `\[0\]`, `a13\[0\]`, `<\*main\.FooBar>\(0x[0-9a-f]+\)`, hasChildren)
						expectVarRegex(t, a13, 1, `\[1\]`, `a13\[1\]`, `<\*main\.FooBar>\(0x[0-9a-f]+\)`, hasChildren)
						ref = expectVarRegex(t, a13, 2, `\[2\]`, `a13\[2\]`, `<\*main\.FooBar>\(0x[0-9a-f]+\)`, hasChildren)
=======
						expectVarRegex(t, a13, 0, `\[0\]`, `<\*main\.FooBar>\(0x[0-9a-f]+\)`, hasChildren)
						expectVarRegex(t, a13, 1, `\[1\]`, `<\*main\.FooBar>\(0x[0-9a-f]+\)`, hasChildren)
						ref = expectVarRegex(t, a13, 2, `\[2\]`, `<\*main\.FooBar>\(0x[0-9a-f]+\)`, hasChildren)
>>>>>>> a224f173
						if ref > 0 {
							client.VariablesRequest(ref)
							a13_2 := client.ExpectVariablesResponse(t)
							expectChildren(t, a13_2, "a13[2]", 1)
							ref = expectVarExact(t, a13_2, 0, "", "(*a13[2])", "<main.FooBar>", hasChildren)
							validateEvaluateName(t, client, a13_2, 0)
							if ref > 0 {
								client.VariablesRequest(ref)
								val := client.ExpectVariablesResponse(t)
								expectChildren(t, val, "*a13[2]", 2)
								expectVarExact(t, val, 0, "Baz", "(*a13[2]).Baz", "8", noChildren)
								expectVarExact(t, val, 1, "Bur", "(*a13[2]).Bur", `"h"`, noChildren)
								validateEvaluateName(t, client, val, 0)
								validateEvaluateName(t, client, val, 1)
							}
						}
					}
					// reflect.Kind == String
					expectVarExact(t, locals, -1, "a1", "a1", `"foofoofoofoofoofoo"`, noChildren)
					expectVarExact(t, locals, -1, "a10", "a10", `"ofo"`, noChildren)
					// reflect.Kind == Struct
					ref = expectVarExact(t, locals, -1, "a6", "a6", "<main.FooBar>", hasChildren)
					if ref > 0 {
						client.VariablesRequest(ref)
						a6 := client.ExpectVariablesResponse(t)
						expectChildren(t, a6, "a6", 2)
						expectVarExact(t, a6, 0, "Baz", "a6.Baz", "8", noChildren)
						expectVarExact(t, a6, 1, "Bur", "a6.Bur", `"word"`, noChildren)
					}
					ref = expectVarExact(t, locals, -1, "a8", "a8", "<main.FooBar2>", hasChildren)
					if ref > 0 {
						client.VariablesRequest(ref)
						a8 := client.ExpectVariablesResponse(t)
						expectChildren(t, a8, "a8", 2)
						expectVarExact(t, a8, 0, "Bur", "a8.Bur", "10", noChildren)
						expectVarExact(t, a8, 1, "Baz", "a8.Baz", `"feh"`, noChildren)
					}
					// reflect.Kind == UnsafePointer - see testvariables2
				},
				disconnect: false,
			}, {
				// Stop at second breakpoint
				execute: func() {
					// Frame ids get reset at each breakpoint.
					client.StackTraceRequest(1, 0, 20)
					stack := client.ExpectStackTraceResponse(t)
					expectStackFrames(t, stack, "main.barfoo", 27, 1000, 5, 5)

					client.ScopesRequest(1000)
					scopes := client.ExpectScopesResponse(t)
					expectScope(t, scopes, 0, "Arguments", 1000)
					expectScope(t, scopes, 1, "Locals", 1001)
					expectScope(t, scopes, 2, "Globals (package main)", 1002)

					client.ScopesRequest(1111)
					erres := client.ExpectErrorResponse(t)
					if erres.Body.Error.Format != "Unable to list locals: unknown frame id 1111" {
						t.Errorf("\ngot %#v\nwant Format=\"Unable to list locals: unknown frame id 1111\"", erres)
					}

					client.VariablesRequest(1000) // Arguments
					args := client.ExpectVariablesResponse(t)
					expectChildren(t, args, "Arguments", 0)

					client.VariablesRequest(1001) // Locals
					locals := client.ExpectVariablesResponse(t)
					expectChildren(t, locals, "Locals", 1)
					expectVarExact(t, locals, -1, "a1", "a1", `"bur"`, noChildren)

					client.VariablesRequest(1002) // Globals
					globals := client.ExpectVariablesResponse(t)
					expectVarExact(t, globals, 0, "p1", "main.p1", "10", noChildren)

					client.VariablesRequest(7777)
					erres = client.ExpectErrorResponse(t)
					if erres.Body.Error.Format != "Unable to lookup variable: unknown reference 7777" {
						t.Errorf("\ngot %#v\nwant Format=\"Unable to lookup variable: unknown reference 7777\"", erres)
					}
				},
				disconnect: false,
			}})
	})
}

// TestScopesAndVariablesRequests2 executes to a breakpoint and tests different
// configurations of 'scopes' and 'variables' requests.
func TestScopesAndVariablesRequests2(t *testing.T) {
	runTest(t, "testvariables2", func(client *daptest.Client, fixture protest.Fixture) {
		runDebugSessionWithBPs(t, client, "launch",
			// Launch
			func() {
				client.LaunchRequest("exec", fixture.Path, !stopOnEntry)
			},
			// Breakpoints are set within the program
			fixture.Source, []int{},
			[]onBreakpoint{{
				// Stop at line 317
				execute: func() {
					client.StackTraceRequest(1, 0, 20)
					stack := client.ExpectStackTraceResponse(t)
					expectStackFrames(t, stack, "main.main", 317, 1000, 3, 3)

					client.ScopesRequest(1000)
					scopes := client.ExpectScopesResponse(t)
					expectScope(t, scopes, 0, "Arguments", 1000)
					expectScope(t, scopes, 1, "Locals", 1001)
				},
				disconnect: false,
			}, {
				// Stop at line 322
				execute: func() {
					client.StackTraceRequest(1, 0, 20)
					stack := client.ExpectStackTraceResponse(t)
					expectStackFrames(t, stack, "main.main", 322, 1000, 3, 3)

					client.ScopesRequest(1000)
					scopes := client.ExpectScopesResponse(t)
					if len(scopes.Body.Scopes) > 2 {
						t.Errorf("\ngot  %#v\nwant len(scopes)=2 (Argumes & Locals)", scopes)
					}
					expectScope(t, scopes, 0, "Arguments", 1000)
					expectScope(t, scopes, 1, "Locals", 1001)

					// Arguments

					client.VariablesRequest(1000)
					args := client.ExpectVariablesResponse(t)
					expectChildren(t, args, "Arguments", 0)

					// Locals

					client.VariablesRequest(1001)
					locals := client.ExpectVariablesResponse(t)

					// reflect.Kind == Bool - see testvariables
					// reflect.Kind == Int - see testvariables
					// reflect.Kind == Int8
					expectVarExact(t, locals, -1, "ni8", "ni8", "-5", noChildren)
					// reflect.Kind == Int16
					expectVarExact(t, locals, -1, "ni16", "ni16", "-5", noChildren)
					// reflect.Kind == Int32
					expectVarExact(t, locals, -1, "ni32", "ni32", "-5", noChildren)
					// reflect.Kind == Int64
					expectVarExact(t, locals, -1, "ni64", "ni64", "-5", noChildren)
					// reflect.Kind == Uint
					// reflect.Kind == Uint8 - see testvariables
					// reflect.Kind == Uint16 - see testvariables
					// reflect.Kind == Uint32 - see testvariables
					// reflect.Kind == Uint64 - see testvariables
					// reflect.Kind == Uintptr - see testvariables
					// reflect.Kind == Float32 - see testvariables
					// reflect.Kind == Float64
					expectVarExact(t, locals, -1, "pinf", "pinf", "+Inf", noChildren)
					expectVarExact(t, locals, -1, "ninf", "ninf", "-Inf", noChildren)
					expectVarExact(t, locals, -1, "nan", "nan", "NaN", noChildren)
					// reflect.Kind == Complex64 - see testvariables
					// reflect.Kind == Complex128 - see testvariables
					// reflect.Kind == Array
					expectVarExact(t, locals, -1, "a0", "a0", "<[0]int>", noChildren)
					// reflect.Kind == Chan
					ref := expectVarExact(t, locals, -1, "ch1", "ch1", "<chan int>", hasChildren)
					if ref > 0 {
						client.VariablesRequest(ref)
						ch1 := client.ExpectVariablesResponse(t)
						expectChildren(t, ch1, "ch1", 11)
						expectVarExact(t, ch1, 0, "qcount", "ch1.qcount", "4", noChildren)
						expectVarExact(t, ch1, 10, "lock", "ch1.lock", "<runtime.mutex>", hasChildren)
						validateEvaluateName(t, client, ch1, 0)
						validateEvaluateName(t, client, ch1, 10)
					}
					expectVarExact(t, locals, -1, "chnil", "chnil", "nil <chan int>", noChildren)
					// reflect.Kind == Func
					expectVarExact(t, locals, -1, "fn1", "fn1", "main.afunc", noChildren)
					expectVarExact(t, locals, -1, "fn2", "fn2", "<main.functype>", noChildren)
					// reflect.Kind == Interface
					expectVarExact(t, locals, -1, "ifacenil", "ifacenil", "nil <interface {}>", noChildren)
					ref = expectVarExact(t, locals, -1, "iface2", "iface2", "<interface {}(string)>", hasChildren)
					if ref > 0 {
						client.VariablesRequest(ref)
						iface2 := client.ExpectVariablesResponse(t)
						expectChildren(t, iface2, "iface2", 1)
						expectVarExact(t, iface2, 0, "data", "iface2.(data)", `"test"`, noChildren)
						validateEvaluateName(t, client, iface2, 0)
					}
					ref = expectVarExact(t, locals, -1, "iface4", "iface4", "<interface {}([]go/constant.Value)>", hasChildren)
					if ref > 0 {
						client.VariablesRequest(ref)
						iface4 := client.ExpectVariablesResponse(t)
						expectChildren(t, iface4, "iface4", 1)
						ref = expectVarExact(t, iface4, 0, "data", "iface4.(data)", "<[]go/constant.Value> (length: 1, cap: 1)", hasChildren)
						if ref > 0 {
							client.VariablesRequest(ref)
							iface4data := client.ExpectVariablesResponse(t)
							expectChildren(t, iface4data, "iface4.data", 1)
							ref = expectVarExact(t, iface4data, 0, "[0]", "iface4.(data)[0]", "<go/constant.Value(go/constant.int64Val)>", hasChildren)
							if ref > 0 {
								client.VariablesRequest(ref)
								iface4data0 := client.ExpectVariablesResponse(t)
								expectChildren(t, iface4data0, "iface4.data[0]", 1)
								ref = expectVarExact(t, iface4data0, 0, "data", "iface4.(data)[0].(data)", "4", noChildren)
								validateEvaluateName(t, client, iface4data0, 0)
							}
						}
					}
					expectVarExact(t, locals, -1, "errnil", "errnil", "nil <error>", noChildren)
					ref = expectVarExact(t, locals, -1, "err1", "err1", "<error(*main.astruct)>", hasChildren)
					if ref > 0 {
						client.VariablesRequest(ref)
						err1 := client.ExpectVariablesResponse(t)
						expectChildren(t, err1, "err1", 1)
						expectVarRegex(t, err1, 0, "data", `err1\.\(data\)`, `<\*main\.astruct>\(0x[0-9a-f]+\)`, hasChildren)
						validateEvaluateName(t, client, err1, 0)
					}
					// reflect.Kind == Map
					expectVarExact(t, locals, -1, "mnil", "mnil", "nil <map[string]main.astruct>", noChildren)
					// key - scalar, value - compound
					ref = expectVarExact(t, locals, -1, "m2", "m2", "<map[int]*main.astruct> (length: 1)", hasChildren)
					if ref > 0 {
						client.VariablesRequest(ref)
						m2 := client.ExpectVariablesResponse(t)
<<<<<<< HEAD
						expectChildren(t, m2, "m2", 1) // each key-value represented by a single child
						ref = expectVarRegex(t, m2, 0, "1", `m2\[1\]`, `<\*main\.astruct>\(0x[0-9a-f]+\)`, hasChildren)
=======
						expectChildren(t, m2, "m2", 1)
						ref = expectVarRegex(t, m2, 0, "1", `<\*main\.astruct>\(0x[0-9a-f]+\)`, hasChildren)
>>>>>>> a224f173
						if ref > 0 {
							client.VariablesRequest(ref)
							m2kv1 := client.ExpectVariablesResponse(t)
							expectChildren(t, m2kv1, "m2[1]", 1)
							ref = expectVarExact(t, m2kv1, 0, "", "(*m2[1])", "<main.astruct>", hasChildren)
							if ref > 0 {
								client.VariablesRequest(ref)
								m2kv1deref := client.ExpectVariablesResponse(t)
								expectChildren(t, m2kv1deref, "*m2[1]", 2)
								expectVarExact(t, m2kv1deref, 0, "A", "(*m2[1]).A", "10", noChildren)
								expectVarExact(t, m2kv1deref, 1, "B", "(*m2[1]).B", "11", noChildren)
								validateEvaluateName(t, client, m2kv1deref, 0)
								validateEvaluateName(t, client, m2kv1deref, 1)
							}
						}
					}
					// key - compound, value - scalar
					ref = expectVarExact(t, locals, -1, "m3", "m3", "<map[main.astruct]int> (length: 2)", hasChildren)
					if ref > 0 {
						client.VariablesRequest(ref)
						m3 := client.ExpectVariablesResponse(t)
<<<<<<< HEAD
						expectChildren(t, m3, "m3", 2) // each key-value represented by a single child
						ref = expectVarRegex(t, m3, 0, `<main\.astruct>\(0x[0-9a-f]+\)`, `m3\[\(\*\(\*"main.astruct"\)\(0x[0-9a-f]+\)\)\]`, "42", hasChildren)
=======
						expectChildren(t, m3, "m3", 2)
						ref = expectVarRegex(t, m3, 0, `<main\.astruct>\(0x[0-9a-f]+\)`, "42", hasChildren)
>>>>>>> a224f173
						if ref > 0 {
							client.VariablesRequest(ref)
							m3kv0 := client.ExpectVariablesResponse(t)
							expectChildren(t, m3kv0, "m3[0]", 2)
							expectVarRegex(t, m3kv0, 0, "A", `\(*\(*"main\.astruct"\)\(0x[0-9a-f]+\)\)\.A`, "1", noChildren)
							validateEvaluateName(t, client, m3kv0, 0)
						}
<<<<<<< HEAD
						ref = expectVarRegex(t, m3, 1, `<main\.astruct>\(0x[0-9a-f]+\)`, `m3\[\(\*\(\*"main.astruct"\)\(0x[0-9a-f]+\)\)\]`, "43", hasChildren)
						if ref > 0 { // inspect another key from another key-value child
=======
						ref = expectVarRegex(t, m3, 1, `<main\.astruct>\(0x[0-9a-f]+\)`, "43", hasChildren)
						if ref > 0 {
>>>>>>> a224f173
							client.VariablesRequest(ref)
							m3kv1 := client.ExpectVariablesResponse(t)
							expectChildren(t, m3kv1, "m3[1]", 2)
							expectVarRegex(t, m3kv1, 1, "B", `\(*\(*"main\.astruct"\)\(0x[0-9a-f]+\)\)\.B`, "2", noChildren)
							validateEvaluateName(t, client, m3kv1, 1)
						}
					}
					// key - compound, value - compound
					ref = expectVarExact(t, locals, -1, "m4", "m4", "<map[main.astruct]main.astruct> (length: 2)", hasChildren)
					if ref > 0 {
						client.VariablesRequest(ref)
						m4 := client.ExpectVariablesResponse(t)
						expectChildren(t, m4, "m4", 4) // each key and value represented by a child, so double the key-value count
						expectVarRegex(t, m4, 0, `\[key 0\]`, `\(\*\(\*"main\.astruct"\)\(0x[0-9a-f]+\)\)`, `<main\.astruct>`, hasChildren)
						expectVarRegex(t, m4, 1, `\[val 0\]`, `m4\[\(\*\(\*"main\.astruct"\)\(0x[0-9a-f]+\)\)\]`, `<main\.astruct>`, hasChildren)
						ref = expectVarRegex(t, m4, 2, `\[key 1\]`, `\(\*\(\*"main\.astruct"\)\(0x[0-9a-f]+\)\)`, `<main\.astruct>`, hasChildren)
						if ref > 0 {
							client.VariablesRequest(ref)
							m4Key1 := client.ExpectVariablesResponse(t)
							expectChildren(t, m4Key1, "m4Key1", 2)
							expectVarRegex(t, m4Key1, 0, "A", `\(\*\(\*"main\.astruct"\)\(0x[0-9a-f]+\)\)\.A`, "2", noChildren)
							expectVarRegex(t, m4Key1, 1, "B", `\(\*\(\*"main\.astruct"\)\(0x[0-9a-f]+\)\)\.B`, "2", noChildren)
							validateEvaluateName(t, client, m4Key1, 0)
							validateEvaluateName(t, client, m4Key1, 1)
						}
						ref = expectVarRegex(t, m4, 3, `\[val 1\]`, `m4\[\(\*\(\*"main\.astruct"\)\(0x[0-9a-f]+\)\)\]`, `<main\.astruct>`, hasChildren)
						if ref > 0 {
							client.VariablesRequest(ref)
							m4Val1 := client.ExpectVariablesResponse(t)
							expectChildren(t, m4Val1, "m4Val1", 2)
							expectVarRegex(t, m4Val1, 0, "A", `m4\[\(\*\(\*"main\.astruct"\)\(0x[0-9a-f]+\)\)\]\.A`, "22", noChildren)
							expectVarRegex(t, m4Val1, 1, "B", `m4\[\(\*\(\*"main\.astruct"\)\(0x[0-9a-f]+\)\)\]\.B`, "22", noChildren)
							validateEvaluateName(t, client, m4Val1, 0)
							validateEvaluateName(t, client, m4Val1, 1)
						}
					}
					expectVarExact(t, locals, -1, "emptymap", "emptymap", "<map[string]string> (length: 0)", noChildren)
					// reflect.Kind == Ptr - see testvariables
					// reflect.Kind == Slice
					ref = expectVarExact(t, locals, -1, "zsslice", "zsslice", "<[]struct {}> (length: 3, cap: 3)", hasChildren)
					if ref > 0 {
						client.VariablesRequest(ref)
						zsslice := client.ExpectVariablesResponse(t)
						expectChildren(t, zsslice, "zsslice", 3)
						expectVarExact(t, zsslice, 2, "[2]", "zsslice[2]", "<struct {}>", noChildren)
						validateEvaluateName(t, client, zsslice, 2)
					}
					expectVarExact(t, locals, -1, "emptyslice", "emptyslice", "<[]string> (length: 0, cap: 0)", noChildren)
					expectVarExact(t, locals, -1, "nilslice", "nilslice", "nil <[]int>", noChildren)
					// reflect.Kind == String
					expectVarExact(t, locals, -1, "longstr", "longstr", "\"very long string 0123456789a0123456789b0123456789c0123456789d012...+73 more\"", noChildren)
					// reflect.Kind == Struct
					expectVarExact(t, locals, -1, "zsvar", "zsvar", "<struct {}>", noChildren)
					// reflect.Kind == UnsafePointer
					// TODO(polina): how do I test for unsafe.Pointer(nil)?
<<<<<<< HEAD
					expectVarRegex(t, locals, -1, "upnil", "upnil", `unsafe\.Pointer\(0x0\)`, noChildren)
					expectVarRegex(t, locals, -1, "up1", "up1", `unsafe\.Pointer\(0x[0-9a-f]+\)`, noChildren)
=======
					expectVarRegex(t, locals, -1, "upnil", `unsafe\.Pointer\(0x0\)`, noChildren)
					expectVarRegex(t, locals, -1, "up1", `unsafe\.Pointer\(0x[0-9a-f]+\)`, noChildren)
>>>>>>> a224f173

					// Test unreadable variable
					ref = expectVarExact(t, locals, -1, "unread", "unread", "<*int>(0x3039)", hasChildren)
					if ref > 0 {
						client.VariablesRequest(ref)
						val := client.ExpectVariablesResponse(t)
						expectChildren(t, val, "*unread", 1)
						expectVarRegex(t, val, 0, "^$", `\(\*unread\)`, "unreadable <.+>", noChildren)
						validateEvaluateName(t, client, val, 0)
					}

					// Test that variables are not yet loaded completely.
					ref = expectVarExact(t, locals, -1, "m1", "m1", "<map[string]main.astruct> (length: 66)", hasChildren)
					if ref > 0 {
						client.VariablesRequest(ref)
						m1 := client.ExpectVariablesResponse(t)
						expectChildren(t, m1, "m1", 64) // TODO(polina): should be 66.
					}
				},
				disconnect: true,
			}})
	})
}

// TestGlobalScopeAndVariables launches the program with showGlobalVariables
// arg set, executes to a breakpoint in the main package and tests that global
// package main variables got loaded. It then steps into a function
// in another package and tests that globals scope got updated to those vars.
func TestGlobalScopeAndVariables(t *testing.T) {
	runTest(t, "consts", func(client *daptest.Client, fixture protest.Fixture) {
		runDebugSessionWithBPs(t, client, "launch",
			// Launch
			func() {
				client.LaunchRequestWithArgs(map[string]interface{}{
					"mode": "exec", "program": fixture.Path, "showGlobalVariables": true,
				})
			},
			// Breakpoints are set within the program
			fixture.Source, []int{},
			[]onBreakpoint{{
				// Stop at line 36
				execute: func() {
					client.StackTraceRequest(1, 0, 20)
					stack := client.ExpectStackTraceResponse(t)
					expectStackFrames(t, stack, "main.main", 36, 1000, 3, 3)

					client.ScopesRequest(1000)
					scopes := client.ExpectScopesResponse(t)
					expectScope(t, scopes, 0, "Arguments", 1000)
					expectScope(t, scopes, 1, "Locals", 1001)
					expectScope(t, scopes, 2, "Globals (package main)", 1002)

					client.VariablesRequest(1002)
					client.ExpectVariablesResponse(t)
					// The program has no user-defined globals.
					// Depending on the Go version, there might
					// be some runtime globals (e.g. main..inittask)
					// so testing for the total number is too fragile.

					// Step into pkg.AnotherMethod()
					client.StepInRequest(1)
					client.ExpectStepInResponse(t)
					client.ExpectStoppedEvent(t)

					client.StackTraceRequest(1, 0, 20)
					stack = client.ExpectStackTraceResponse(t)
					expectStackFrames(t, stack, "", 13, 1000, 4, 4)

					client.ScopesRequest(1000)
					scopes = client.ExpectScopesResponse(t)
					expectScope(t, scopes, 0, "Arguments", 1000)
					expectScope(t, scopes, 1, "Locals", 1001)
					expectScope(t, scopes, 2, "Globals (package github.com/go-delve/delve/_fixtures/internal/dir0/pkg)", 1002)

					client.VariablesRequest(1002)
					globals := client.ExpectVariablesResponse(t)
					expectChildren(t, globals, "Globals", 1)
					ref := expectVarExact(t, globals, 0, "SomeVar", "github.com/go-delve/delve/_fixtures/internal/dir0/pkg.SomeVar", "<github.com/go-delve/delve/_fixtures/internal/dir0/pkg.SomeType>", hasChildren)

					if ref > 0 {
						client.VariablesRequest(ref)
						somevar := client.ExpectVariablesResponse(t)
						expectChildren(t, somevar, "SomeVar", 1)
						// TODO(polina): unlike main.p, this prefix won't work
						expectVarExact(t, somevar, 0, "X", "github.com/go-delve/delve/_fixtures/internal/dir0/pkg.SomeVar.X", "0", noChildren)
					}
				},
				disconnect: false,
			}})
	})
}

// Tests that 'stackTraceDepth' from LaunchRequest is parsed and passed to
// stacktrace requests handlers.
func TestLaunchRequestWithStackTraceDepth(t *testing.T) {
	runTest(t, "increment", func(client *daptest.Client, fixture protest.Fixture) {
		var stResp *dap.StackTraceResponse
		runDebugSessionWithBPs(t, client, "launch",
			// Launch
			func() {
				client.LaunchRequestWithArgs(map[string]interface{}{
					"mode": "exec", "program": fixture.Path, "stackTraceDepth": 1,
				})
			},
			// Set breakpoints
			fixture.Source, []int{8},
			[]onBreakpoint{{ // Stop at line 8
				execute: func() {
					client.StackTraceRequest(1, 0, 0)
					stResp = client.ExpectStackTraceResponse(t)
					expectStackFrames(t, stResp, "main.Increment", 8, 1000, 2 /*returned*/, 2 /*available*/)
				},
				disconnect: false,
			}})
	})
}

// TestSetBreakpoint executes to a breakpoint and tests different
// configurations of setBreakpoint requests.
func TestSetBreakpoint(t *testing.T) {
	runTest(t, "loopprog", func(client *daptest.Client, fixture protest.Fixture) {
		runDebugSessionWithBPs(t, client, "launch",
			// Launch
			func() {
				client.LaunchRequest("exec", fixture.Path, !stopOnEntry)
			},
			// Set breakpoints
			fixture.Source, []int{16}, // b main.main
			[]onBreakpoint{{
				execute: func() {
					handleStop(t, client, 1, "main.main", 16)

					type Breakpoint struct {
						line      int
						verified  bool
						msgPrefix string
					}
					expectSetBreakpointsResponse := func(bps []Breakpoint) {
						t.Helper()
						got := client.ExpectSetBreakpointsResponse(t)
						if len(got.Body.Breakpoints) != len(bps) {
							t.Errorf("got %#v,\nwant len(Breakpoints)=%d", got, len(bps))
							return
						}
						for i, bp := range got.Body.Breakpoints {
							if bp.Line != bps[i].line || bp.Verified != bps[i].verified ||
								!strings.HasPrefix(bp.Message, bps[i].msgPrefix) {
								t.Errorf("got breakpoints[%d] = %#v, \nwant %#v", i, bp, bps[i])
							}
						}
					}

					// Set two breakpoints at the next two lines in main
					client.SetBreakpointsRequest(fixture.Source, []int{17, 18})
					expectSetBreakpointsResponse([]Breakpoint{{17, true, ""}, {18, true, ""}})

					// Clear 17, reset 18
					client.SetBreakpointsRequest(fixture.Source, []int{18})
					expectSetBreakpointsResponse([]Breakpoint{{18, true, ""}})

					// Skip 17, continue to 18
					client.ContinueRequest(1)
					client.ExpectContinueResponse(t)
					client.ExpectStoppedEvent(t)
					handleStop(t, client, 1, "main.main", 18)

					// Set another breakpoint inside the loop in loop(), twice to trigger error
					client.SetBreakpointsRequest(fixture.Source, []int{8, 8})
					expectSetBreakpointsResponse([]Breakpoint{{8, true, ""}, {8, false, "Breakpoint exists"}})

					// Continue into the loop
					client.ContinueRequest(1)
					client.ExpectContinueResponse(t)
					client.ExpectStoppedEvent(t)
					handleStop(t, client, 1, "main.loop", 8)
					client.VariablesRequest(1001) // Locals
					locals := client.ExpectVariablesResponse(t)
					expectVarExact(t, locals, 0, "i", "i", "0", noChildren) // i == 0

					// Edit the breakpoint to add a condition
					client.SetConditionalBreakpointsRequest(fixture.Source, []int{8}, map[int]string{8: "i == 3"})
					expectSetBreakpointsResponse([]Breakpoint{{8, true, ""}})

					// Continue until condition is hit
					client.ContinueRequest(1)
					client.ExpectContinueResponse(t)
					client.ExpectStoppedEvent(t)
					handleStop(t, client, 1, "main.loop", 8)
					client.VariablesRequest(1001) // Locals
					locals = client.ExpectVariablesResponse(t)
					expectVarExact(t, locals, 0, "i", "i", "3", noChildren) // i == 3

					// Edit the breakpoint to remove a condition
					client.SetConditionalBreakpointsRequest(fixture.Source, []int{8}, map[int]string{8: ""})
					expectSetBreakpointsResponse([]Breakpoint{{8, true, ""}})

					// Continue for one more loop iteration
					client.ContinueRequest(1)
					client.ExpectContinueResponse(t)
					client.ExpectStoppedEvent(t)
					handleStop(t, client, 1, "main.loop", 8)
					client.VariablesRequest(1001) // Locals
					locals = client.ExpectVariablesResponse(t)
					expectVarExact(t, locals, 0, "i", "i", "4", noChildren) // i == 4

					// Set at a line without a statement
					client.SetBreakpointsRequest(fixture.Source, []int{1000})
					expectSetBreakpointsResponse([]Breakpoint{{1000, false, "could not find statement"}}) // all cleared, none set
				},
				// The program has an infinite loop, so we must kill it by disconnecting.
				disconnect: true,
			}})
	})
}

// expectEval is a helper for verifying the values within an EvaluateResponse.
//     value - the value of the evaluated expression
//     hasRef - true if the evaluated expression should have children and therefore a non-0 variable reference
//     ref - reference to retrieve children of this evaluated expression (0 if none)
func expectEval(t *testing.T, got *dap.EvaluateResponse, value string, hasRef bool) (ref int) {
	t.Helper()
	if got.Body.Result != value || (got.Body.VariablesReference > 0) != hasRef {
		t.Errorf("\ngot  %#v\nwant Result=%q hasRef=%t", got, value, hasRef)
	}
	return got.Body.VariablesReference
}

func TestEvaluateRequest(t *testing.T) {
	runTest(t, "testvariables", func(client *daptest.Client, fixture protest.Fixture) {
		runDebugSessionWithBPs(t, client, "launch",
			// Launch
			func() {
				client.LaunchRequest("exec", fixture.Path, !stopOnEntry)
			},
			fixture.Source, []int{}, // Breakpoint set in the program
			[]onBreakpoint{{ // Stop at first breakpoint
				execute: func() {
					handleStop(t, client, 1, "main.foobar", 65)

					// Variable lookup
					client.EvaluateRequest("a2", 1000, "this context will be ignored")
					got := client.ExpectEvaluateResponse(t)
					expectEval(t, got, "6", noChildren)

					client.EvaluateRequest("a5", 1000, "this context will be ignored")
					got = client.ExpectEvaluateResponse(t)
					ref := expectEval(t, got, "<[]int> (length: 5, cap: 5)", hasChildren)
					if ref > 0 {
						client.VariablesRequest(ref)
						a5 := client.ExpectVariablesResponse(t)
						expectChildren(t, a5, "a5", 5)
						expectVarExact(t, a5, 0, "[0]", "(a5)[0]", "1", noChildren)
						expectVarExact(t, a5, 4, "[4]", "(a5)[4]", "5", noChildren)
						validateEvaluateName(t, client, a5, 0)
						validateEvaluateName(t, client, a5, 4)
					}

					// All (binary and unary) on basic types except <-, ++ and --
					client.EvaluateRequest("1+1", 1000, "this context will be ignored")
					got = client.ExpectEvaluateResponse(t)
					expectEval(t, got, "2", noChildren)

					// Comparison operators on any type
					client.EvaluateRequest("1<2", 1000, "this context will be ignored")
					got = client.ExpectEvaluateResponse(t)
					expectEval(t, got, "true", noChildren)

					// Type casts between numeric types
					client.EvaluateRequest("int(2.3)", 1000, "this context will be ignored")
					got = client.ExpectEvaluateResponse(t)
					expectEval(t, got, "2", noChildren)

					// Type casts of integer constants into any pointer type and vice versa
					client.EvaluateRequest("(*int)(2)", 1000, "this context will be ignored")
					got = client.ExpectEvaluateResponse(t)
					ref = expectEval(t, got, "<*int>(0x2)", hasChildren)
					if ref > 0 {
						client.VariablesRequest(ref)
						expr := client.ExpectVariablesResponse(t)
						expectChildren(t, expr, "(*int)(2)", 1)
						// TODO(polina): should this be printed as (unknown int) instead?
						expectVarExact(t, expr, 0, "", "(*((*int)(2)))", "<int>", noChildren)
					}
					// Type casts between string, []byte and []rune
					client.EvaluateRequest("[]byte(\"ABC€\")", 1000, "this context will be ignored")
					got = client.ExpectEvaluateResponse(t)
					// TODO(polina): this is a bug (in vscode-go too). dlv cli prints
					// []uint8 len: 6, cap: 6, [65,66,67,226,130,172]
					expectEval(t, got, "nil <[]uint8>", noChildren)

					// Struct member access (i.e. somevar.memberfield)
					client.EvaluateRequest("ms.Nest.Level", 1000, "this context will be ignored")
					got = client.ExpectEvaluateResponse(t)
					expectEval(t, got, "1", noChildren)

					// Slicing and indexing operators on arrays, slices and strings
					client.EvaluateRequest("a5[4]", 1000, "this context will be ignored")
					got = client.ExpectEvaluateResponse(t)
					expectEval(t, got, "5", noChildren)

					// Map access
					client.EvaluateRequest("mp[1]", 1000, "this context will be ignored")
					got = client.ExpectEvaluateResponse(t)
					ref = expectEval(t, got, "<interface {}(int)>", hasChildren)
					if ref > 0 {
						client.VariablesRequest(ref)
						expr := client.ExpectVariablesResponse(t)
						expectChildren(t, expr, "mp[1]", 1)
						expectVarExact(t, expr, 0, "data", "(mp[1]).(data)", "42", noChildren)
						validateEvaluateName(t, client, expr, 0)
					}

					// Pointer dereference
					client.EvaluateRequest("*ms.Nest", 1000, "this context will be ignored")
					got = client.ExpectEvaluateResponse(t)
					ref = expectEval(t, got, "<main.Nest>", hasChildren)
					if ref > 0 {
						client.VariablesRequest(ref)
						expr := client.ExpectVariablesResponse(t)
						expectChildren(t, expr, "*ms.Nest", 2)
						expectVarExact(t, expr, 0, "Level", "(*ms.Nest).Level", "1", noChildren)
						validateEvaluateName(t, client, expr, 0)
					}

					// Calls to builtin functions: cap, len, complex, imag and real
					client.EvaluateRequest("len(a5)", 1000, "this context will be ignored")
					got = client.ExpectEvaluateResponse(t)
					expectEval(t, got, "5", noChildren)

					// Type assertion on interface variables (i.e. somevar.(concretetype))
					client.EvaluateRequest("mp[1].(int)", 1000, "this context will be ignored")
					got = client.ExpectEvaluateResponse(t)
					expectEval(t, got, "42", noChildren)
				},
				disconnect: false,
			}, { // Stop at second breakpoint
				execute: func() {
					handleStop(t, client, 1, "main.barfoo", 27)

					// Top-most frame
					client.EvaluateRequest("a1", 1000, "this context will be ignored")
					got := client.ExpectEvaluateResponse(t)
					expectEval(t, got, "\"bur\"", noChildren)
					// No frame defaults to top-most frame
					client.EvaluateRequest("a1", 0, "this context will be ignored")
					got = client.ExpectEvaluateResponse(t)
					expectEval(t, got, "\"bur\"", noChildren)
					// Next frame
					client.EvaluateRequest("a1", 1001, "this context will be ignored")
					got = client.ExpectEvaluateResponse(t)
					expectEval(t, got, "\"foofoofoofoofoofoo\"", noChildren)
					// Next frame
					client.EvaluateRequest("a1", 1002, "any context but watch")
					erres := client.ExpectVisibleErrorResponse(t)
					if erres.Body.Error.Format != "Unable to evaluate expression: could not find symbol value for a1" {
						t.Errorf("\ngot %#v\nwant Format=\"Unable to evaluate expression: could not find symbol value for a1\"", erres)
					}
					client.EvaluateRequest("a1", 1002, "watch")
					erres = client.ExpectErrorResponse(t)
					if erres.Body.Error.Format != "Unable to evaluate expression: could not find symbol value for a1" {
						t.Errorf("\ngot %#v\nwant Format=\"Unable to evaluate expression: could not find symbol value for a1\"", erres)
					}
				},
				disconnect: false,
			}})
	})
}

func TestEvaluateCallRequest(t *testing.T) {
	protest.MustSupportFunctionCalls(t, testBackend)
	runTest(t, "fncall", func(client *daptest.Client, fixture protest.Fixture) {
		runDebugSessionWithBPs(t, client, "launch",
			// Launch
			func() {
				client.LaunchRequest("exec", fixture.Path, !stopOnEntry)
			},
			fixture.Source, []int{88},
			[]onBreakpoint{{ // Stop in makeclos()
				execute: func() {
					handleStop(t, client, 1, "main.makeclos", 88)

					// Topmost frame: both types of expressions should work
					client.EvaluateRequest("callstacktrace", 1000, "this context will be ignored")
					client.ExpectEvaluateResponse(t)
					client.EvaluateRequest("call callstacktrace()", 1000, "this context will be ignored")
					client.ExpectEvaluateResponse(t)

					// Next frame: only non-call expressions will work
					client.EvaluateRequest("callstacktrace", 1001, "this context will be ignored")
					client.ExpectEvaluateResponse(t)
					client.EvaluateRequest("call callstacktrace()", 1001, "not watch")
					erres := client.ExpectVisibleErrorResponse(t)
					if erres.Body.Error.Format != "Unable to evaluate expression: call is only supported with topmost stack frame" {
						t.Errorf("\ngot %#v\nwant Format=\"Unable to evaluate expression: call is only supported with topmost stack frame\"", erres)
					}

					// A call can stop on a breakpoint
					client.EvaluateRequest("call callbreak()", 1000, "not watch")
					s := client.ExpectStoppedEvent(t)
					if s.Body.Reason != "hardcoded breakpoint" {
						t.Errorf("\ngot %#v\nwant Reason=\"hardcoded breakpoint\"", s)
					}
					erres = client.ExpectVisibleErrorResponse(t)
					if erres.Body.Error.Format != "Unable to evaluate expression: call stopped" {
						t.Errorf("\ngot %#v\nwant Format=\"Unable to evaluate expression: call stopped\"", erres)
					}

					// A call during a call causes an error
					client.EvaluateRequest("call callstacktrace()", 1000, "not watch")
					erres = client.ExpectVisibleErrorResponse(t)
					if erres.Body.Error.Format != "Unable to evaluate expression: cannot call function while another function call is already in progress" {
						t.Errorf("\ngot %#v\nwant Format=\"Unable to evaluate expression: cannot call function while another function call is already in progress\"", erres)
					}

					// Complete the call and get back to original breakpoint in makeclos()
					client.ContinueRequest(1)
					client.ExpectContinueResponse(t)
					client.ExpectStoppedEvent(t)
					handleStop(t, client, 1, "main.makeclos", 88)

					// Inject a call for the same function that is stopped at breakpoint:
					// it might stop at the exact same breakpoint on the same goroutine,
					// but we should still detect that its an injected call that stopped
					// and not the return to the original point of injection after it
					// completed.
					client.EvaluateRequest("call makeclos(nil)", 1000, "not watch")
					stopped := client.ExpectStoppedEvent(t)
					erres = client.ExpectVisibleErrorResponse(t)
					if erres.Body.Error.Format != "Unable to evaluate expression: call stopped" {
						t.Errorf("\ngot %#v\nwant Format=\"Unable to evaluate expression: call stopped\"", erres)
					}
					handleStop(t, client, stopped.Body.ThreadId, "main.makeclos", 88)

					// Complete the call and get back to original breakpoint in makeclos()
					client.ContinueRequest(1)
					client.ExpectContinueResponse(t)
					client.ExpectStoppedEvent(t)
					handleStop(t, client, 1, "main.makeclos", 88)
				},
				disconnect: false,
			}, { // Stop at runtime breakpoint
				execute: func() {
					handleStop(t, client, 1, "main.main", 197)

					// No return values
					client.EvaluateRequest("call call0(1, 2)", 1000, "this context will be ignored")
					got := client.ExpectEvaluateResponse(t)
					expectEval(t, got, "", noChildren)
					// One unnamed return value
					client.EvaluateRequest("call call1(one, two)", 1000, "this context will be ignored")
					got = client.ExpectEvaluateResponse(t)
					ref := expectEval(t, got, "3", hasChildren)
					if ref > 0 {
						client.VariablesRequest(ref)
						rv := client.ExpectVariablesResponse(t)
						expectChildren(t, rv, "rv", 1)
						expectVarExact(t, rv, 0, "~r2", "", "3", noChildren)
					}
					// One named return value
					// Panic doesn't panic, but instead returns the error as a named return variable
					client.EvaluateRequest("call callpanic()", 1000, "this context will be ignored")
					got = client.ExpectEvaluateResponse(t)
					ref = expectEval(t, got, "<interface {}(string)>", hasChildren)
					if ref > 0 {
						client.VariablesRequest(ref)
						rv := client.ExpectVariablesResponse(t)
						expectChildren(t, rv, "rv", 1)
						ref = expectVarExact(t, rv, 0, "~panic", "", "<interface {}(string)>", hasChildren) // >>>>> ????
						if ref > 0 {
							client.VariablesRequest(ref)
							p := client.ExpectVariablesResponse(t)
							expectChildren(t, p, "~panic", 1)
							expectVarExact(t, p, 0, "data", "", "\"callpanic panicked\"", noChildren)
						}
					}
					// Multiple return values
					client.EvaluateRequest("call call2(one, two)", 1000, "this context will be ignored")
					got = client.ExpectEvaluateResponse(t)
					ref = expectEval(t, got, "1, 2", hasChildren)
					if ref > 0 {
						client.VariablesRequest(ref)
						rvs := client.ExpectVariablesResponse(t)
						expectChildren(t, rvs, "rvs", 2)
						expectVarExact(t, rvs, 0, "~r2", "", "1", noChildren)
						expectVarExact(t, rvs, 1, "~r3", "", "2", noChildren)
					}
					// No frame defaults to top-most frame
					client.EvaluateRequest("call call1(one, two)", 0, "this context will be ignored")
					got = client.ExpectEvaluateResponse(t)
					expectEval(t, got, "3", hasChildren)
					// Extra spaces don't matter
					client.EvaluateRequest(" call  call1(one, one) ", 0, "this context will be ignored")
					got = client.ExpectEvaluateResponse(t)
					expectEval(t, got, "2", hasChildren)
					// Just 'call', even with extra space, is treated as {expression}
					client.EvaluateRequest("call ", 1000, "watch")
					got = client.ExpectEvaluateResponse(t)
					expectEval(t, got, "\"this is a variable named `call`\"", noChildren)
					// Call error
					client.EvaluateRequest("call call1(one)", 1000, "watch")
					erres := client.ExpectErrorResponse(t)
					if erres.Body.Error.Format != "Unable to evaluate expression: not enough arguments" {
						t.Errorf("\ngot %#v\nwant Format=\"Unable to evaluate expression: not enough arguments\"", erres)
					}
					// Call can exit
					client.EvaluateRequest("call callexit()", 1000, "this context will be ignored")
					client.ExpectTerminatedEvent(t)
				},
				disconnect: true,
			}})
	})
}

func TestNextAndStep(t *testing.T) {
	runTest(t, "testinline", func(client *daptest.Client, fixture protest.Fixture) {
		runDebugSessionWithBPs(t, client, "launch",
			// Launch
			func() {
				client.LaunchRequest("exec", fixture.Path, !stopOnEntry)
			},
			// Set breakpoints
			fixture.Source, []int{11},
			[]onBreakpoint{{ // Stop at line 11
				execute: func() {
					handleStop(t, client, 1, "main.initialize", 11)

					expectStop := func(fun string, line int) {
						t.Helper()
						se := client.ExpectStoppedEvent(t)
						if se.Body.Reason != "step" || se.Body.ThreadId != 1 || !se.Body.AllThreadsStopped {
							t.Errorf("got %#v, want Reason=\"step\", ThreadId=1, AllThreadsStopped=true", se)
						}
						handleStop(t, client, 1, fun, line)
					}

					client.StepOutRequest(1)
					client.ExpectStepOutResponse(t)
					expectStop("main.main", 18)

					client.NextRequest(1)
					client.ExpectNextResponse(t)
					expectStop("main.main", 19)

					client.StepInRequest(1)
					client.ExpectStepInResponse(t)
					expectStop("main.inlineThis", 5)

					client.NextRequest(-10000 /*this is ignored*/)
					client.ExpectNextResponse(t)
					expectStop("main.inlineThis", 6)
				},
				disconnect: false,
			}})
	})
}

func TestBadAccess(t *testing.T) {
	if runtime.GOOS != "darwin" || testBackend != "lldb" {
		t.Skip("not applicable")
	}
	runTest(t, "issue2078", func(client *daptest.Client, fixture protest.Fixture) {
		runDebugSessionWithBPs(t, client, "launch",
			// Launch
			func() {
				client.LaunchRequest("exec", fixture.Path, !stopOnEntry)
			},
			// Set breakpoints
			fixture.Source, []int{4},
			[]onBreakpoint{{ // Stop at line 4
				execute: func() {
					handleStop(t, client, 1, "main.main", 4)

					expectStoppedOnError := func(errorPrefix string) {
						t.Helper()
						se := client.ExpectStoppedEvent(t)
						if se.Body.ThreadId != 1 || se.Body.Reason != "runtime error" || !strings.HasPrefix(se.Body.Text, errorPrefix) {
							t.Errorf("\ngot  %#v\nwant ThreadId=1 Reason=\"runtime error\" Text=\"%s\"", se, errorPrefix)
						}
						oe := client.ExpectOutputEvent(t)
						if oe.Body.Category != "stderr" || !strings.HasPrefix(oe.Body.Output, "ERROR: "+errorPrefix) {
							t.Errorf("\ngot  %#v\nwant Category=\"stderr\" Output=\"%s ...\"", oe, errorPrefix)
						}
					}

					client.ContinueRequest(1)
					client.ExpectContinueResponse(t)
					expectStoppedOnError("invalid memory address or nil pointer dereference")

					client.NextRequest(1)
					client.ExpectNextResponse(t)
					expectStoppedOnError("invalid memory address or nil pointer dereference")

					client.NextRequest(1)
					client.ExpectNextResponse(t)
					expectStoppedOnError("next while nexting")

					client.StepInRequest(1)
					client.ExpectStepInResponse(t)
					expectStoppedOnError("next while nexting")

					client.StepOutRequest(1)
					client.ExpectStepOutResponse(t)
					expectStoppedOnError("next while nexting")
				},
				disconnect: true,
			}})
	})
}

func TestPanicBreakpointOnContinue(t *testing.T) {
	runTest(t, "panic", func(client *daptest.Client, fixture protest.Fixture) {
		runDebugSessionWithBPs(t, client, "launch",
			// Launch
			func() {
				client.LaunchRequest("exec", fixture.Path, !stopOnEntry)
			},
			// Set breakpoints
			fixture.Source, []int{5},
			[]onBreakpoint{{
				execute: func() {
					handleStop(t, client, 1, "main.main", 5)

					client.ContinueRequest(1)
					client.ExpectContinueResponse(t)

					se := client.ExpectStoppedEvent(t)
					if se.Body.ThreadId != 1 || se.Body.Reason != "panic" {
						t.Errorf("\ngot  %#v\nwant ThreadId=1 Reason=\"panic\"", se)
					}
				},
				disconnect: true,
			}})
	})
}

func TestPanicBreakpointOnNext(t *testing.T) {
	if !goversion.VersionAfterOrEqual(runtime.Version(), 1, 14) {
		// In Go 1.13, 'next' will step into the defer in the runtime
		// main function, instead of the next line in the main program.
		t.SkipNow()
	}

	runTest(t, "panic", func(client *daptest.Client, fixture protest.Fixture) {
		runDebugSessionWithBPs(t, client, "launch",
			// Launch
			func() {
				client.LaunchRequest("exec", fixture.Path, !stopOnEntry)
			},
			// Set breakpoints
			fixture.Source, []int{5},
			[]onBreakpoint{{
				execute: func() {
					handleStop(t, client, 1, "main.main", 5)

					client.NextRequest(1)
					client.ExpectNextResponse(t)

					se := client.ExpectStoppedEvent(t)

					if se.Body.ThreadId != 1 || se.Body.Reason != "panic" {
						t.Errorf("\ngot  %#v\nexpected ThreadId=1 Reason=\"panic\"", se)
					}
				},
				disconnect: true,
			}})
	})
}

func TestFatalThrowBreakpoint(t *testing.T) {
	runTest(t, "testdeadlock", func(client *daptest.Client, fixture protest.Fixture) {
		runDebugSessionWithBPs(t, client, "launch",
			// Launch
			func() {
				client.LaunchRequest("exec", fixture.Path, !stopOnEntry)
			},
			// Set breakpoints
			fixture.Source, []int{3},
			[]onBreakpoint{{
				execute: func() {
					handleStop(t, client, 1, "main.main", 3)

					client.ContinueRequest(1)
					client.ExpectContinueResponse(t)

					se := client.ExpectStoppedEvent(t)
					if se.Body.Reason != "fatal error" {
						t.Errorf("\ngot  %#v\nwant Reason=\"fatal error\"", se)
					}
				},
				disconnect: true,
			}})
	})
}

// handleStop covers the standard sequence of reqeusts issued by
// a client at a breakpoint or another non-terminal stop event.
// The details have been tested by other tests,
// so this is just a sanity check.
// Skips line check if line is -1.
func handleStop(t *testing.T, client *daptest.Client, thread int, name string, line int) {
	t.Helper()
	client.ThreadsRequest()
	client.ExpectThreadsResponse(t)

	client.StackTraceRequest(thread, 0, 20)
	st := client.ExpectStackTraceResponse(t)
	if len(st.Body.StackFrames) < 1 {
		t.Errorf("\ngot  %#v\nwant len(stackframes) => 1", st)
	} else {
		if line != -1 && st.Body.StackFrames[0].Line != line {
			t.Errorf("\ngot  %#v\nwant Line=%d", st, line)
		}
		if st.Body.StackFrames[0].Name != name {
			t.Errorf("\ngot  %#v\nwant Name=%q", st, name)
		}
	}

	client.ScopesRequest(1000)
	client.ExpectScopesResponse(t)

	client.VariablesRequest(1000) // Arguments
	client.ExpectVariablesResponse(t)
	client.VariablesRequest(1001) // Locals
	client.ExpectVariablesResponse(t)
}

// onBreakpoint specifies what the test harness should simulate at
// a stopped breakpoint. First execute() is to be called to test
// specified editor-driven or user-driven requests. Then if
// disconnect is true, the test harness will abort the program
// execution. Otherwise, a continue will be issued and the
// program will continue to the next breakpoint or termination.
type onBreakpoint struct {
	execute    func()
	disconnect bool
}

// runDebugSessionWithBPs is a helper for executing the common init and shutdown
// sequences for a program that does not stop on entry
// while specifying breakpoints and unique launch/attach criteria via parameters.
//    cmd            - "launch" or "attach"
//    cmdRequest     - a function that sends a launch or attach request,
//                     so the test author has full control of its arguments.
//                     Note that he rest of the test sequence assumes that
//                     stopOnEntry is false.
//     breakpoints   - list of lines, where breakpoints are to be set
//     onBreakpoints - list of test sequences to execute at each of the set breakpoints.
func runDebugSessionWithBPs(t *testing.T, client *daptest.Client, cmd string, cmdRequest func(), source string, breakpoints []int, onBPs []onBreakpoint) {
	client.InitializeRequest()
	client.ExpectInitializeResponse(t)

	cmdRequest()
	client.ExpectInitializedEvent(t)
	if cmd == "launch" {
		client.ExpectLaunchResponse(t)
	} else if cmd == "attach" {
		client.ExpectAttachResponse(t)
	} else {
		panic("expected launch or attach command")
	}

	client.SetBreakpointsRequest(source, breakpoints)
	client.ExpectSetBreakpointsResponse(t)

	// Skip no-op setExceptionBreakpoints

	client.ConfigurationDoneRequest()
	client.ExpectConfigurationDoneResponse(t)

	// Program automatically continues to breakpoint or completion

	// TODO(polina): See if we can make this more like withTestProcessArgs in proc_test:
	// a single function pointer gets called here and then if it wants to continue it calls
	// client.ContinueRequest/client.ExpectContinueResponse/client.ExpectStoppedEvent
	// (possibly using a helper function).
	for _, onBP := range onBPs {
		client.ExpectStoppedEvent(t)
		onBP.execute()
		if onBP.disconnect {
			client.DisconnectRequestWithKillOption(true)
			client.ExpectDisconnectResponse(t)
			return
		}
		client.ContinueRequest(1)
		client.ExpectContinueResponse(t)
		// "Continue" is triggered after the response is sent
	}

	if cmd == "launch" { // Let the program run to completion
		client.ExpectTerminatedEvent(t)
	}
	client.DisconnectRequestWithKillOption(true)
	client.ExpectDisconnectResponse(t)
}

// runDebugSession is a helper for executing the standard init and shutdown
// sequences for a program that does not stop on entry
// while specifying unique launch criteria via parameters.
func runDebugSession(t *testing.T, client *daptest.Client, cmd string, cmdRequest func(), source string) {
	runDebugSessionWithBPs(t, client, cmd, cmdRequest, source, nil, nil)
}

func TestLaunchDebugRequest(t *testing.T) {
	runTest(t, "increment", func(client *daptest.Client, fixture protest.Fixture) {
		// We reuse the harness that builds, but ignore the built binary,
		// only relying on the source to be built in response to LaunchRequest.
		runDebugSession(t, client, "launch", func() {
			// Use the default output directory.
			client.LaunchRequestWithArgs(map[string]interface{}{
				"mode": "debug", "program": fixture.Source})
		}, fixture.Source)
	})
}

func TestLaunchTestRequest(t *testing.T) {
	runTest(t, "increment", func(client *daptest.Client, fixture protest.Fixture) {
		runDebugSession(t, client, "launch", func() {
			// We reuse the harness that builds, but ignore the built binary,
			// only relying on the source to be built in response to LaunchRequest.
			fixtures := protest.FindFixturesDir()
			testdir, _ := filepath.Abs(filepath.Join(fixtures, "buildtest"))
			client.LaunchRequestWithArgs(map[string]interface{}{
				"mode": "test", "program": testdir, "output": "__mytestdir"})
		}, fixture.Source)
	})
}

// Tests that 'args' from LaunchRequest are parsed and passed to the target
// program. The target program exits without an error on success, and
// panics on error, causing an unexpected StoppedEvent instead of
// Terminated Event.
func TestLaunchRequestWithArgs(t *testing.T) {
	runTest(t, "testargs", func(client *daptest.Client, fixture protest.Fixture) {
		runDebugSession(t, client, "launch", func() {
			client.LaunchRequestWithArgs(map[string]interface{}{
				"mode": "exec", "program": fixture.Path,
				"args": []string{"test", "pass flag"}})
		}, fixture.Source)
	})
}

// Tests that 'buildFlags' from LaunchRequest are parsed and passed to the
// compiler. The target program exits without an error on success, and
// panics on error, causing an unexpected StoppedEvent instead of
// TerminatedEvent.
func TestLaunchRequestWithBuildFlags(t *testing.T) {
	runTest(t, "buildflagtest", func(client *daptest.Client, fixture protest.Fixture) {
		runDebugSession(t, client, "launch", func() {
			// We reuse the harness that builds, but ignore the built binary,
			// only relying on the source to be built in response to LaunchRequest.
			client.LaunchRequestWithArgs(map[string]interface{}{
				"mode": "debug", "program": fixture.Source,
				"buildFlags": "-ldflags '-X main.Hello=World'"})
		}, fixture.Source)
	})
}

func TestAttachRequest(t *testing.T) {
	if runtime.GOOS == "freebsd" {
		t.SkipNow()
	}
	runTest(t, "loopprog", func(client *daptest.Client, fixture protest.Fixture) {
		// Start the program to attach to
		// TODO(polina): do I need to sanity check testBackend and runtime.GOOS?
		cmd := exec.Command(fixture.Path)
		cmd.Stdout = os.Stdout
		cmd.Stderr = os.Stderr
		if err := cmd.Start(); err != nil {
			t.Fatal(err)
		}

		runDebugSessionWithBPs(t, client, "attach",
			// Attach
			func() {
				client.AttachRequest(map[string]interface{}{"mode": "local", "processId": cmd.Process.Pid, "stopOnEntry": false})
			},
			// Set breakpoints
			fixture.Source, []int{8},
			[]onBreakpoint{{
				// Stop at line 8
				execute: func() {
					handleStop(t, client, 1, "main.loop", 8)
					client.VariablesRequest(1001) // Locals
					locals := client.ExpectVariablesResponse(t)
					expectChildren(t, locals, "Locals", 1)
					expectVarRegex(t, locals, 0, "i", "i", "[0-9]+", noChildren)
				},
				disconnect: true,
			}})
	})
}

func TestUnupportedCommandResponses(t *testing.T) {
	var got *dap.ErrorResponse
	runTest(t, "increment", func(client *daptest.Client, fixture protest.Fixture) {
		seqCnt := 1
		expectUnsupportedCommand := func(cmd string) {
			t.Helper()
			got = client.ExpectUnsupportedCommandErrorResponse(t)
			if got.RequestSeq != seqCnt || got.Command != cmd {
				t.Errorf("\ngot  %#v\nwant RequestSeq=%d Command=%s", got, seqCnt, cmd)
			}
			seqCnt++
		}

		client.RestartFrameRequest()
		expectUnsupportedCommand("restartFrame")

		client.GotoRequest()
		expectUnsupportedCommand("goto")

		client.SourceRequest()
		expectUnsupportedCommand("source")

		client.TerminateThreadsRequest()
		expectUnsupportedCommand("terminateThreads")

		client.StepInTargetsRequest()
		expectUnsupportedCommand("stepInTargets")

		client.GotoTargetsRequest()
		expectUnsupportedCommand("gotoTargets")

		client.CompletionsRequest()
		expectUnsupportedCommand("completions")

		client.ExceptionInfoRequest()
		expectUnsupportedCommand("exceptionInfo")

		client.DataBreakpointInfoRequest()
		expectUnsupportedCommand("dataBreakpointInfo")

		client.SetDataBreakpointsRequest()
		expectUnsupportedCommand("setDataBreakpoints")

		client.BreakpointLocationsRequest()
		expectUnsupportedCommand("breakpointLocations")

		client.ModulesRequest()
		expectUnsupportedCommand("modules")
	})
}

func TestRequiredNotYetImplementedResponses(t *testing.T) {
	var got *dap.ErrorResponse
	runTest(t, "increment", func(client *daptest.Client, fixture protest.Fixture) {
		seqCnt := 1
		expectNotYetImplemented := func(cmd string) {
			t.Helper()
			got = client.ExpectNotYetImplementedErrorResponse(t)
			if got.RequestSeq != seqCnt || got.Command != cmd {
				t.Errorf("\ngot  %#v\nwant RequestSeq=%d Command=%s", got, seqCnt, cmd)
			}
			seqCnt++
		}

		client.PauseRequest()
		expectNotYetImplemented("pause")
	})
}

func TestOptionalNotYetImplementedResponses(t *testing.T) {
	var got *dap.ErrorResponse
	runTest(t, "increment", func(client *daptest.Client, fixture protest.Fixture) {
		seqCnt := 1
		expectNotYetImplemented := func(cmd string) {
			t.Helper()
			got = client.ExpectNotYetImplementedErrorResponse(t)
			if got.RequestSeq != seqCnt || got.Command != cmd {
				t.Errorf("\ngot  %#v\nwant RequestSeq=%d Command=%s", got, seqCnt, cmd)
			}
			seqCnt++
		}

		client.TerminateRequest()
		expectNotYetImplemented("terminate")

		client.RestartRequest()
		expectNotYetImplemented("restart")

		client.SetFunctionBreakpointsRequest()
		expectNotYetImplemented("setFunctionBreakpoints")

		client.StepBackRequest()
		expectNotYetImplemented("stepBack")

		client.ReverseContinueRequest()
		expectNotYetImplemented("reverseContinue")

		client.SetVariableRequest()
		expectNotYetImplemented("setVariable")

		client.SetExpressionRequest()
		expectNotYetImplemented("setExpression")

		client.LoadedSourcesRequest()
		expectNotYetImplemented("loadedSources")

		client.ReadMemoryRequest()
		expectNotYetImplemented("readMemory")

		client.DisassembleRequest()
		expectNotYetImplemented("disassemble")

		client.CancelRequest()
		expectNotYetImplemented("cancel")
	})
}

func TestBadLaunchRequests(t *testing.T) {
	runTest(t, "increment", func(client *daptest.Client, fixture protest.Fixture) {
		seqCnt := 1
		expectFailedToLaunch := func(response *dap.ErrorResponse) {
			t.Helper()
			if response.RequestSeq != seqCnt {
				t.Errorf("RequestSeq got %d, want %d", seqCnt, response.RequestSeq)
			}
			if response.Command != "launch" {
				t.Errorf("Command got %q, want \"launch\"", response.Command)
			}
			if response.Message != "Failed to launch" {
				t.Errorf("Message got %q, want \"Failed to launch\"", response.Message)
			}
			if response.Body.Error.Id != 3000 {
				t.Errorf("Id got %d, want 3000", response.Body.Error.Id)
			}
			seqCnt++
		}

		expectFailedToLaunchWithMessage := func(response *dap.ErrorResponse, errmsg string) {
			t.Helper()
			expectFailedToLaunch(response)
			if response.Body.Error.Format != errmsg {
				t.Errorf("\ngot  %q\nwant %q", response.Body.Error.Format, errmsg)
			}
		}

		// Test for the DAP-specific detailed error message.
		client.LaunchRequest("exec", "", stopOnEntry)
		expectFailedToLaunchWithMessage(client.ExpectErrorResponse(t),
			"Failed to launch: The program attribute is missing in debug configuration.")

		client.LaunchRequestWithArgs(map[string]interface{}{"program": 12345})
		expectFailedToLaunchWithMessage(client.ExpectErrorResponse(t),
			"Failed to launch: The program attribute is missing in debug configuration.")

		client.LaunchRequestWithArgs(map[string]interface{}{"program": nil})
		expectFailedToLaunchWithMessage(client.ExpectErrorResponse(t),
			"Failed to launch: The program attribute is missing in debug configuration.")

		client.LaunchRequestWithArgs(map[string]interface{}{})
		expectFailedToLaunchWithMessage(client.ExpectErrorResponse(t),
			"Failed to launch: The program attribute is missing in debug configuration.")

		client.LaunchRequest("remote", fixture.Path, stopOnEntry)
		expectFailedToLaunchWithMessage(client.ExpectErrorResponse(t),
			"Failed to launch: Unsupported 'mode' value \"remote\" in debug configuration.")

		client.LaunchRequest("notamode", fixture.Path, stopOnEntry)
		expectFailedToLaunchWithMessage(client.ExpectErrorResponse(t),
			"Failed to launch: Unsupported 'mode' value \"notamode\" in debug configuration.")

		client.LaunchRequestWithArgs(map[string]interface{}{"mode": 12345, "program": fixture.Path})
		expectFailedToLaunchWithMessage(client.ExpectErrorResponse(t),
			"Failed to launch: Unsupported 'mode' value %!q(float64=12345) in debug configuration.")

		client.LaunchRequestWithArgs(map[string]interface{}{"mode": "exec", "program": fixture.Path, "args": nil})
		expectFailedToLaunchWithMessage(client.ExpectErrorResponse(t),
			"Failed to launch: 'args' attribute '<nil>' in debug configuration is not an array.")

		client.LaunchRequestWithArgs(map[string]interface{}{"mode": "exec", "program": fixture.Path, "args": 12345})
		expectFailedToLaunchWithMessage(client.ExpectErrorResponse(t),
			"Failed to launch: 'args' attribute '12345' in debug configuration is not an array.")

		client.LaunchRequestWithArgs(map[string]interface{}{"mode": "exec", "program": fixture.Path, "args": []int{1, 2}})
		expectFailedToLaunchWithMessage(client.ExpectErrorResponse(t),
			"Failed to launch: value '1' in 'args' attribute in debug configuration is not a string.")

		client.LaunchRequestWithArgs(map[string]interface{}{"mode": "debug", "program": fixture.Source, "buildFlags": 123})
		expectFailedToLaunchWithMessage(client.ExpectErrorResponse(t),
			"Failed to launch: 'buildFlags' attribute '123' in debug configuration is not a string.")

		// Skip detailed message checks for potentially different OS-specific errors.
		client.LaunchRequest("exec", fixture.Path+"_does_not_exist", stopOnEntry)
		expectFailedToLaunch(client.ExpectErrorResponse(t))

		client.LaunchRequest("debug", fixture.Path+"_does_not_exist", stopOnEntry)
		expectFailedToLaunch(client.ExpectErrorResponse(t)) // Build error

		client.LaunchRequest("exec", fixture.Source, stopOnEntry)
		expectFailedToLaunch(client.ExpectErrorResponse(t)) // Not an executable

		client.LaunchRequestWithArgs(map[string]interface{}{"mode": "debug", "program": fixture.Source, "buildFlags": "123"})
		expectFailedToLaunch(client.ExpectErrorResponse(t)) // Build error

		// We failed to launch the program. Make sure shutdown still works.
		client.DisconnectRequest()
		dresp := client.ExpectDisconnectResponse(t)
		if dresp.RequestSeq != seqCnt {
			t.Errorf("got %#v, want RequestSeq=%d", dresp, seqCnt)
		}
	})
}

func TestBadAttachRequest(t *testing.T) {
	runTest(t, "loopprog", func(client *daptest.Client, fixture protest.Fixture) {
		seqCnt := 1
		expectFailedToAttach := func(response *dap.ErrorResponse) {
			t.Helper()
			if response.RequestSeq != seqCnt {
				t.Errorf("RequestSeq got %d, want %d", seqCnt, response.RequestSeq)
			}
			if response.Command != "attach" {
				t.Errorf("Command got %q, want \"attach\"", response.Command)
			}
			if response.Message != "Failed to attach" {
				t.Errorf("Message got %q, want \"Failed to attach\"", response.Message)
			}
			if response.Body.Error.Id != 3001 {
				t.Errorf("Id got %d, want 3001", response.Body.Error.Id)
			}
			seqCnt++
		}

		expectFailedToAttachWithMessage := func(response *dap.ErrorResponse, errmsg string) {
			t.Helper()
			expectFailedToAttach(response)
			if response.Body.Error.Format != errmsg {
				t.Errorf("\ngot  %q\nwant %q", response.Body.Error.Format, errmsg)
			}
		}

		client.AttachRequest(map[string]interface{}{"mode": "remote"})
		expectFailedToAttachWithMessage(client.ExpectErrorResponse(t),
			"Failed to attach: Unsupported 'mode' value \"remote\" in debug configuration")

		client.AttachRequest(map[string]interface{}{"mode": "blah blah blah"})
		expectFailedToAttachWithMessage(client.ExpectErrorResponse(t),
			"Failed to attach: Unsupported 'mode' value \"blah blah blah\" in debug configuration")

		client.AttachRequest(map[string]interface{}{"mode": 123})
		expectFailedToAttachWithMessage(client.ExpectErrorResponse(t),
			"Failed to attach: Unsupported 'mode' value %!q(float64=123) in debug configuration")

		client.AttachRequest(map[string]interface{}{"mode": ""}) // defaults to "local"
		expectFailedToAttachWithMessage(client.ExpectErrorResponse(t),
			"Failed to attach: The 'processId' attribute is missing in debug configuration")

		client.AttachRequest(map[string]interface{}{}) // defaults to "local"
		expectFailedToAttachWithMessage(client.ExpectErrorResponse(t),
			"Failed to attach: The 'processId' attribute is missing in debug configuration")

		client.AttachRequest(map[string]interface{}{"processId": 0}) // defaults to "local"
		expectFailedToAttachWithMessage(client.ExpectErrorResponse(t),
			"Failed to attach: The 'processId' attribute is missing in debug configuration")

		client.AttachRequest(map[string]interface{}{"processId": "1"}) // defaults to "local"
		expectFailedToAttachWithMessage(client.ExpectErrorResponse(t),
			"Failed to attach: The 'processId' attribute is missing in debug configuration")

		client.AttachRequest(map[string]interface{}{"processId": 1}) // defaults to "local"
		// The exact message varies on different systems, so skip that check
		expectFailedToAttach(client.ExpectErrorResponse(t)) // could not attach to pid 1

		// This will make debugger.(*Debugger) panic, which we will catch as an internal error.
		client.AttachRequest(map[string]interface{}{"processId": -1}) // defaults to "local"
		er := client.ExpectErrorResponse(t)
		if er.RequestSeq != seqCnt {
			t.Errorf("RequestSeq got %d, want %d", seqCnt, er.RequestSeq)
		}
		seqCnt++
		if er.Command != "" {
			t.Errorf("Command got %q, want \"attach\"", er.Command)
		}
		if er.Body.Error.Format != "Internal Error: runtime error: index out of range [0] with length 0" {
			t.Errorf("Message got %q, want \"Internal Error: runtime error: index out of range [0] with length 0\"", er.Message)
		}
		if er.Body.Error.Id != 8888 {
			t.Errorf("Id got %d, want 8888", er.Body.Error.Id)
		}

		// We failed to launch the program. Make sure shutdown still works.
		client.DisconnectRequest()
		dresp := client.ExpectDisconnectResponse(t)
		if dresp.RequestSeq != seqCnt {
			t.Errorf("got %#v, want RequestSeq=%d", dresp, seqCnt)
		}
	})
}

func TestBadlyFormattedMessageToServer(t *testing.T) {
	runTest(t, "increment", func(client *daptest.Client, fixture protest.Fixture) {
		// Send a badly formatted message to the server, and expect it to close the
		// connection.
		client.UnknownRequest()
		time.Sleep(100 * time.Millisecond)

		_, err := client.ReadMessage()

		if err != io.EOF {
			t.Errorf("got err=%v, want io.EOF", err)
		}
	})
}<|MERGE_RESOLUTION|>--- conflicted
+++ resolved
@@ -582,11 +582,7 @@
 //     name - name of the variable
 //     evalName - fully qualified variable name or alternative expression to load this variable
 //     value - the value of the variable
-<<<<<<< HEAD
 //     useExactMatch - true if name, evalName and value are to be compared to exactly, false if to be used as regex
-=======
-//     useExactMatch - true if name and value are to be compared to exactly, false if to be used as regex
->>>>>>> a224f173
 //     hasRef - true if the variable should have children and therefore a non-0 variable reference
 //     ref - reference to retrieve children of this variable (0 if none)
 func expectVar(t *testing.T, got *dap.VariablesResponse, i int, name, evalName, value string, useExactMatch, hasRef bool) (ref int) {
@@ -618,7 +614,6 @@
 	if !matchedName || (goti.VariablesReference > 0) != hasRef {
 		t.Errorf("\ngot  %#v\nwant Name=%q hasRef=%t", goti, name, hasRef)
 	}
-<<<<<<< HEAD
 	matchedEvalName := false
 	if useExactMatch {
 		matchedEvalName = (goti.EvaluateName == evalName)
@@ -634,14 +629,6 @@
 	} else {
 		matchedValue, _ = regexp.MatchString(value, goti.Value)
 	}
-=======
-	matchedValue := false
-	if useExactMatch {
-		matchedValue = (goti.Value == value)
-	} else {
-		matchedValue, _ = regexp.MatchString(value, goti.Value)
-	}
->>>>>>> a224f173
 	if !matchedValue {
 		t.Errorf("\ngot  %s=%q\nwant %q", name, goti.Value, value)
 	}
@@ -654,13 +641,8 @@
 	return expectVar(t, got, i, name, evalName, value, true, hasRef)
 }
 
-<<<<<<< HEAD
 // expectVarRegex is a helper like expectVar that treats value, evalName or name as a regex.
 func expectVarRegex(t *testing.T, got *dap.VariablesResponse, i int, name, evalName, value string, hasRef bool) (ref int) {
-=======
-// expectVarRegex is a helper like expectVar that treats name and value as a regex.
-func expectVarRegex(t *testing.T, got *dap.VariablesResponse, i int, name, value string, hasRef bool) (ref int) {
->>>>>>> a224f173
 	t.Helper()
 	return expectVar(t, got, i, name, evalName, value, false, hasRef)
 }
@@ -890,11 +872,7 @@
 					// reflect.Kind == Interface - see testvariables2
 					// reflect.Kind == Map - see testvariables2
 					// reflect.Kind == Ptr
-<<<<<<< HEAD
 					ref = expectVarRegex(t, locals, -1, "a7", "a7", `<\*main\.FooBar>\(0x[0-9a-f]+\)`, hasChildren)
-=======
-					ref = expectVarRegex(t, locals, -1, "a7", `<\*main\.FooBar>\(0x[0-9a-f]+\)`, hasChildren)
->>>>>>> a224f173
 					if ref > 0 {
 						client.VariablesRequest(ref)
 						a7 := client.ExpectVariablesResponse(t)
@@ -945,15 +923,9 @@
 						client.VariablesRequest(ref)
 						a13 := client.ExpectVariablesResponse(t)
 						expectChildren(t, a13, "a13", 3)
-<<<<<<< HEAD
 						expectVarRegex(t, a13, 0, `\[0\]`, `a13\[0\]`, `<\*main\.FooBar>\(0x[0-9a-f]+\)`, hasChildren)
 						expectVarRegex(t, a13, 1, `\[1\]`, `a13\[1\]`, `<\*main\.FooBar>\(0x[0-9a-f]+\)`, hasChildren)
 						ref = expectVarRegex(t, a13, 2, `\[2\]`, `a13\[2\]`, `<\*main\.FooBar>\(0x[0-9a-f]+\)`, hasChildren)
-=======
-						expectVarRegex(t, a13, 0, `\[0\]`, `<\*main\.FooBar>\(0x[0-9a-f]+\)`, hasChildren)
-						expectVarRegex(t, a13, 1, `\[1\]`, `<\*main\.FooBar>\(0x[0-9a-f]+\)`, hasChildren)
-						ref = expectVarRegex(t, a13, 2, `\[2\]`, `<\*main\.FooBar>\(0x[0-9a-f]+\)`, hasChildren)
->>>>>>> a224f173
 						if ref > 0 {
 							client.VariablesRequest(ref)
 							a13_2 := client.ExpectVariablesResponse(t)
@@ -1174,13 +1146,8 @@
 					if ref > 0 {
 						client.VariablesRequest(ref)
 						m2 := client.ExpectVariablesResponse(t)
-<<<<<<< HEAD
 						expectChildren(t, m2, "m2", 1) // each key-value represented by a single child
 						ref = expectVarRegex(t, m2, 0, "1", `m2\[1\]`, `<\*main\.astruct>\(0x[0-9a-f]+\)`, hasChildren)
-=======
-						expectChildren(t, m2, "m2", 1)
-						ref = expectVarRegex(t, m2, 0, "1", `<\*main\.astruct>\(0x[0-9a-f]+\)`, hasChildren)
->>>>>>> a224f173
 						if ref > 0 {
 							client.VariablesRequest(ref)
 							m2kv1 := client.ExpectVariablesResponse(t)
@@ -1202,13 +1169,8 @@
 					if ref > 0 {
 						client.VariablesRequest(ref)
 						m3 := client.ExpectVariablesResponse(t)
-<<<<<<< HEAD
 						expectChildren(t, m3, "m3", 2) // each key-value represented by a single child
 						ref = expectVarRegex(t, m3, 0, `<main\.astruct>\(0x[0-9a-f]+\)`, `m3\[\(\*\(\*"main.astruct"\)\(0x[0-9a-f]+\)\)\]`, "42", hasChildren)
-=======
-						expectChildren(t, m3, "m3", 2)
-						ref = expectVarRegex(t, m3, 0, `<main\.astruct>\(0x[0-9a-f]+\)`, "42", hasChildren)
->>>>>>> a224f173
 						if ref > 0 {
 							client.VariablesRequest(ref)
 							m3kv0 := client.ExpectVariablesResponse(t)
@@ -1216,13 +1178,8 @@
 							expectVarRegex(t, m3kv0, 0, "A", `\(*\(*"main\.astruct"\)\(0x[0-9a-f]+\)\)\.A`, "1", noChildren)
 							validateEvaluateName(t, client, m3kv0, 0)
 						}
-<<<<<<< HEAD
 						ref = expectVarRegex(t, m3, 1, `<main\.astruct>\(0x[0-9a-f]+\)`, `m3\[\(\*\(\*"main.astruct"\)\(0x[0-9a-f]+\)\)\]`, "43", hasChildren)
 						if ref > 0 { // inspect another key from another key-value child
-=======
-						ref = expectVarRegex(t, m3, 1, `<main\.astruct>\(0x[0-9a-f]+\)`, "43", hasChildren)
-						if ref > 0 {
->>>>>>> a224f173
 							client.VariablesRequest(ref)
 							m3kv1 := client.ExpectVariablesResponse(t)
 							expectChildren(t, m3kv1, "m3[1]", 2)
@@ -1278,13 +1235,8 @@
 					expectVarExact(t, locals, -1, "zsvar", "zsvar", "<struct {}>", noChildren)
 					// reflect.Kind == UnsafePointer
 					// TODO(polina): how do I test for unsafe.Pointer(nil)?
-<<<<<<< HEAD
 					expectVarRegex(t, locals, -1, "upnil", "upnil", `unsafe\.Pointer\(0x0\)`, noChildren)
 					expectVarRegex(t, locals, -1, "up1", "up1", `unsafe\.Pointer\(0x[0-9a-f]+\)`, noChildren)
-=======
-					expectVarRegex(t, locals, -1, "upnil", `unsafe\.Pointer\(0x0\)`, noChildren)
-					expectVarRegex(t, locals, -1, "up1", `unsafe\.Pointer\(0x[0-9a-f]+\)`, noChildren)
->>>>>>> a224f173
 
 					// Test unreadable variable
 					ref = expectVarExact(t, locals, -1, "unread", "unread", "<*int>(0x3039)", hasChildren)
@@ -1752,7 +1704,7 @@
 						client.VariablesRequest(ref)
 						rv := client.ExpectVariablesResponse(t)
 						expectChildren(t, rv, "rv", 1)
-						ref = expectVarExact(t, rv, 0, "~panic", "", "<interface {}(string)>", hasChildren) // >>>>> ????
+						ref = expectVarExact(t, rv, 0, "~panic", "", "<interface {}(string)>", hasChildren)
 						if ref > 0 {
 							client.VariablesRequest(ref)
 							p := client.ExpectVariablesResponse(t)
